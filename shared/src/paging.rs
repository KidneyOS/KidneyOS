--- conflicted
+++ resolved
@@ -24,7 +24,7 @@
 const PAGE_DIRECTORY_LEN: usize = PAGE_FRAME_SIZE / size_of::<PageDirectoryEntry>();
 
 #[derive(Clone)]
-#[repr(align(4096))]
+#[repr(align(4096), C)]
 struct PageDirectory([PageDirectoryEntry; PAGE_DIRECTORY_LEN]);
 
 impl Default for PageDirectory {
@@ -53,17 +53,9 @@
         &self,
         page_directory_index: usize,
         phys_to_alloc_addr_offset: usize,
-<<<<<<< HEAD
     ) -> *mut PageTable {
-        let page_table_frame = self[page_directory_index].page_table_frame().value() as usize;
+        let page_table_frame = self[page_directory_index].page_table_frame() as usize;
         ((page_table_frame * size_of::<PageTable>()) + phys_to_alloc_addr_offset) as *mut PageTable
-=======
-    ) -> &mut PageTable {
-        let page_table_frame = self[page_directory_index].page_table_frame() as usize;
-        let page_table_addr = ((page_table_frame * size_of::<PageTable>())
-            + phys_to_alloc_addr_offset) as *mut PageTable;
-        unsafe { &mut *page_table_addr }
->>>>>>> b5dc3be3
     }
 }
 
@@ -83,7 +75,7 @@
 
 const PAGE_TABLE_LEN: usize = PAGE_FRAME_SIZE / size_of::<PageTableEntry>();
 
-#[repr(align(4096))]
+#[repr(align(4096), C)]
 struct PageTable([PageTableEntry; PAGE_TABLE_LEN]);
 
 impl Default for PageTable {
@@ -411,13 +403,11 @@
             return false;
         }
 
-        // Huge page, this point is mapped.
         if entry.page_size() {
+            // Huge page
             return !write || entry.read_write();
         }
 
-        // A bit unsettling...
-<<<<<<< HEAD
         let page_table =
             unsafe { &*page_directory.page_table(pdi, self.phys_to_alloc_addr_offset) };
         let entry = &page_table.0[pti];
@@ -425,11 +415,6 @@
             return false;
         }
         !write || entry.read_write()
-=======
-        let page_table = &*page_directory.page_table(pdi, self.phys_to_alloc_addr_offset);
-
-        page_table.0[pti].present()
->>>>>>> b5dc3be3
     }
 
     /// Returns whether `pointer..pointer+count` is valid for reads if `write = false`, and writes if `write = true`.
