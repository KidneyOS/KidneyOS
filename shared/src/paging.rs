--- conflicted
+++ resolved
@@ -50,18 +50,11 @@
         &self,
         page_directory_index: usize,
         phys_to_alloc_addr_offset: usize,
-<<<<<<< HEAD
     ) -> &mut PageTable {
         let page_table_frame = self[page_directory_index].page_table_frame() as usize;
         let page_table_addr = ((page_table_frame * size_of::<PageTable>())
             + phys_to_alloc_addr_offset) as *mut PageTable;
         unsafe { &mut *page_table_addr }
-=======
-    ) -> *mut PageTable {
-        let page_table_frame = self[page_directory_index].page_table_frame().value() as usize;
-
-        ((page_table_frame * size_of::<PageTable>()) + phys_to_alloc_addr_offset) as *mut PageTable
->>>>>>> f5c74e89
     }
 }
 
@@ -534,7 +527,7 @@
                 popfd // Restore original EFLAGS.
                 ",
                 out(reg) eflags_diff,
-                mask = const EFlags::default().with_id(true).id() as u8,
+                mask = const EFlags::default().with_id(true).load() as u8,
             )
         };
 
@@ -571,7 +564,7 @@
         }
 
         // Otherwise, enable it and return true.
-        unsafe { asm!("mov cr4, {}", in(reg) cr4.with_pse(true).pse() as usize, options(nostack)) };
+        unsafe { asm!("mov cr4, {}", in(reg) cr4.with_pse(true).load() as usize, options(nostack)) };
         true
     };
 }
