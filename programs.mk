PROGRAMS := exit example_c example_rust

<<<<<<< HEAD
PROGRAMS := programs/syscall/syscall

programs/syscall/syscall: programs/syscall/syscall.o
	$(LD) -o $@ $^

programs/syscall/syscall.o: programs/syscall/syscall.S
	$(AS) -o $@ $<

.PHONY: clean
clean::
	rm -f programs/syscall/syscall programs/syscall/syscall.o
=======
.PHONY: programs
programs: $(PROGRAMS)

.PHONY: $(PROGRAMS)

exit:
	cd programs/exit && make

example_c:
	cd programs/example_c && make

example_rust:
	# We don't want to export CARGO_TARGET_DIR to our destination make.
	unset CARGO_TARGET_DIR && cd programs/example_rust && make

.PHONY: clean
clean::
	cd programs/exit && make clean
	cd programs/example_c && make clean
	# We don't want to export CARGO_TARGET_DIR to our destination make.
	unset CARGO_TARGET_DIR && cd programs/example_rust && make clean
>>>>>>> a12a2419
<|MERGE_RESOLUTION|>--- conflicted
+++ resolved
@@ -1,7 +1,4 @@
 PROGRAMS := exit example_c example_rust
-
-<<<<<<< HEAD
-PROGRAMS := programs/syscall/syscall
 
 programs/syscall/syscall: programs/syscall/syscall.o
 	$(LD) -o $@ $^
@@ -12,7 +9,7 @@
 .PHONY: clean
 clean::
 	rm -f programs/syscall/syscall programs/syscall/syscall.o
-=======
+
 .PHONY: programs
 programs: $(PROGRAMS)
 
@@ -33,5 +30,4 @@
 	cd programs/exit && make clean
 	cd programs/example_c && make clean
 	# We don't want to export CARGO_TARGET_DIR to our destination make.
-	unset CARGO_TARGET_DIR && cd programs/example_rust && make clean
->>>>>>> a12a2419
+	unset CARGO_TARGET_DIR && cd programs/example_rust && make clean