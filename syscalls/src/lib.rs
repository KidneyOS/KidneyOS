--- conflicted
+++ resolved
@@ -1,19 +1,9 @@
 #![no_std]
 
-<<<<<<< HEAD
+use core::ffi::c_char;
 use core::{arch::asm, ffi::c_void};
-=======
-use core::arch::asm;
-use core::ffi::c_char;
 
 pub type Pid = u16;
-
-#[repr(C)]
-pub struct Timespec {
-    pub tv_sec: i64,
-    pub tv_nsec: i64,
-}
->>>>>>> 074cb92c
 
 pub mod defs;
 pub use defs::*;
