#![no_std]

use core::arch::asm;

type Pid = u16;

#[repr(C)]
pub struct Timespec {
    // ... unsized ...
    // TODO: Fill for nanosleep.
}

#[no_mangle]
pub extern "C" fn exit(code: usize) {
    unsafe {
        asm!(
            "
            mov eax, 0x1
            int 0x80
            ",
            in("ebx") code,
        );
    }
}

#[no_mangle]
#[allow(clippy::cast_possible_truncation)]
pub extern "C" fn fork() -> Pid {
    let result: i32;
    unsafe {
        asm!(
            "
            mov eax, 0x2
            int 0x80
            ", 
            lateout("eax") result,
        );
    }
    result as Pid
}

#[no_mangle]
pub extern "C" fn read(fd: u32, buffer: *mut u8, count: usize) -> usize {
    let result: usize;
    unsafe {
        asm!(
            "
            mov eax, 0x3
            int 0x80
            ", 
            in("ebx") fd,
            in("ecx") buffer,
            in("edx") count,
            lateout("eax") result,
        );
    }
    result
}

#[no_mangle]
#[allow(clippy::cast_possible_truncation)]
pub extern "C" fn waitpid(pid: Pid, stat: *mut i32, options: i32) -> Pid {
    let result: i32;
    unsafe {
        asm!(
            "
            mov eax, 0x7
            int 0x80
            ", 
            in("ebx") pid,
            in("ecx") stat,
            in("edx") options,
            lateout("eax") result,
        );
    }
    result as Pid
}

// Temporarily defining execve as (elf_bytes: *const u8, count: usize) while FS comes together.
/*
#[no_mangle]
pub extern "C" fn execve(
    filename: *const i8,
    argv: *const *const i8,
    envp: *const *const i8,
) -> i32 {
    let result: i32;
    unsafe {
<<<<<<< HEAD
        asm!(
            "
            mov eax, 0x7
=======
        asm!("
            mov eax, 0x0b
>>>>>>> 0c52a9dd
            int 0x80
            ", 
            in("ebx") filename,
            in("ecx") argv,
            in("edx") envp,
            lateout("eax") result,
        );
    }
    result
}
*/

#[no_mangle]
pub extern "C" fn execve(elf_bytes: *const u8, byte_count: usize) {
    unsafe {
        asm!("
            mov eax, 0x0b
            int 0x80
        ", in("ebx") elf_bytes, in("ecx") byte_count)
    }
}

// Seems to reference __kernel_timespec as the inputs for this syscall.
// Not sure if we have this implemented.
#[no_mangle]
pub extern "C" fn nanosleep(duration: *const Timespec, remainder: *mut Timespec) -> i32 {
    let result: i32;
    unsafe {
        asm!(
            "
            mov eax, 0xA2
            int 0x80
            ", 
            in("ebx") duration,
            in("ecx") remainder,
            lateout("eax") result,
        );
    }
    result
}

#[no_mangle]
pub extern "C" fn scheduler_yield() -> i32 {
    let result: i32;
    unsafe {
        asm!(
            "
            mov eax, 0x9E
            int 0x80
            ", 
            lateout("eax") result,
        );
    }
    result
}<|MERGE_RESOLUTION|>--- conflicted
+++ resolved
@@ -86,14 +86,8 @@
 ) -> i32 {
     let result: i32;
     unsafe {
-<<<<<<< HEAD
-        asm!(
-            "
-            mov eax, 0x7
-=======
         asm!("
             mov eax, 0x0b
->>>>>>> 0c52a9dd
             int 0x80
             ", 
             in("ebx") filename,
