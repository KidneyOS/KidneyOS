--- conflicted
+++ resolved
@@ -1,11 +1,7 @@
 #![no_std]
 
 use core::arch::asm;
-<<<<<<< HEAD
-use core::ffi::c_void;
-=======
-use core::ffi::c_char;
->>>>>>> 9bcd8564
+use core::ffi::{c_char, c_void};
 
 pub type Pid = u16;
 
