--- conflicted
+++ resolved
@@ -11,11 +11,8 @@
 
 kidneyos-shared.path = "../shared"
 lazy_static = { version = "1.4.0", features = ["spin_no_std"] }
-<<<<<<< HEAD
 zerocopy = { version = "0.7.35", features = ["derive"] }
-=======
 kidneyos-syscalls.path = "../syscalls"
->>>>>>> 8cd903e8
 
 [features]
 default = ["ticket_mutex"]
