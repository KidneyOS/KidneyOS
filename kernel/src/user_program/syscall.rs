// https://docs.google.com/document/d/1qMMU73HW541wME00Ngl79ou-kQ23zzTlGXJYo9FNh5M

use crate::fs::syscalls::{
    chdir, close, fstat, ftruncate, getcwd, getdents, link, lseek64, mkdir, mount, open, read,
    rename, rmdir, symlink, sync, unlink, unmount, write,
};
use crate::mem::user::check_and_copy_user_memory;
use crate::mem::util::get_mut_from_user_space;
use crate::system::{running_thread_pid, running_thread_ppid, unwrap_system_mut};
<<<<<<< HEAD
use crate::threading::process::Pid;
use crate::threading::scheduling::{scheduler_yield_and_continue, scheduler_yield_and_die};
use crate::threading::thread_control_block::ThreadControlBlock;
use crate::threading::thread_functions;
use crate::threading::thread_sleep::thread_sleep;
=======
use crate::threading::process_functions;
use crate::threading::scheduling::{scheduler_yield_and_continue, scheduler_yield_and_die};
use crate::threading::thread_control_block::ThreadControlBlock;
>>>>>>> 4695e946
use crate::user_program::elf::Elf;
use crate::user_program::random::getrandom;
use crate::user_program::time::{get_rtc, get_tsc, Timespec, CLOCK_MONOTONIC, CLOCK_REALTIME};
use alloc::boxed::Box;
use core::slice::from_raw_parts_mut;
use kidneyos_shared::println;
pub use kidneyos_syscalls::defs::*;

/// This function is responsible for processing syscalls made by user programs.
/// Its return value is the syscall return value, whose meaning depends on the syscall.
/// It might not actually return sometimes, such as when the syscall is exit.
pub extern "C" fn handler(syscall_number: usize, arg0: usize, arg1: usize, arg2: usize) -> isize {
    println!("syscall number {syscall_number:#X} with arguments: {arg0:#X} {arg1:#X} {arg2:#X}");
    // TODO: Start implementing this by branching on syscall_number.
    // Add todo!()'s for any syscalls that aren't implemented.
    // Return an error if an invalid syscall number is provided.
    // Translate between syscall names and numbers: https://x86.syscall.sh/
    match syscall_number {
        SYS_EXIT => {
            process_functions::exit_process(arg0 as i32);
        }
        SYS_FORK => {
            let system = unsafe { unwrap_system_mut() };
            let running_thread = system.threads.running_thread.as_ref().unwrap();

            let child_tcb = running_thread.new_from_fork(&mut system.process);
            let child_pid = child_tcb.pid;

            system.threads.scheduler.push(Box::new(child_tcb));

            match running_thread_pid() {
                pid if pid == child_pid => 0,
                _ => child_pid as isize,
            }
        }
        SYS_OPEN => unsafe { open(arg0 as _, arg1) },
        SYS_READ => unsafe { read(arg0, arg1 as _, arg2 as _) },
        SYS_WRITE => unsafe { write(arg0, arg1 as _, arg2 as _) },
        SYS_LSEEK64 => unsafe { lseek64(arg0, arg1 as _, arg2 as _) },
        SYS_CLOSE => unsafe { close(arg0) },
        SYS_CHDIR => unsafe { chdir(arg0 as _) },
        SYS_GETCWD => unsafe { getcwd(arg0 as _, arg1 as _) },
        SYS_MKDIR => unsafe { mkdir(arg0 as _) },
        SYS_RMDIR => unsafe { rmdir(arg0 as _) },
        SYS_FSTAT => unsafe { fstat(arg0 as _, arg1 as _) },
        SYS_UNLINK => unsafe { unlink(arg0 as _) },
        SYS_GETDENTS => unsafe { getdents(arg0, arg1 as _, arg2 as _) },
        SYS_LINK => unsafe { link(arg0 as _, arg1 as _) },
        SYS_SYMLINK => unsafe { symlink(arg0 as _, arg1 as _) },
        SYS_RENAME => unsafe { rename(arg0 as _, arg1 as _) },
        SYS_FTRUNCATE => unsafe { ftruncate(arg0 as _, arg1 as _, arg2 as _) },
        SYS_UNMOUNT => unsafe { unmount(arg0 as _) },
        SYS_MOUNT => unsafe { mount(arg0 as _, arg1 as _, arg2 as _) },
        SYS_SYNC => sync(),
        SYS_WAITPID => {
            let wait_pid = match arg0 {
                0 => running_thread_pid(),
                _ => arg0 as Pid,
            };

            let status_ptr = match unsafe { get_mut_from_user_space(arg1 as *mut i32) } {
                Some(ptr) => ptr,
                None => return -1,
            };

            let system = unsafe { unwrap_system_mut() };
            let running_tcb = system.threads.running_thread.as_ref().unwrap();

            if let Some(parnet_pcb) = system.process.table.get_mut(wait_pid) {
                parnet_pcb.wait_list.push(running_tcb.pid);
                let parent_pid = parnet_pcb.pid;

                thread_sleep();

                *status_ptr = (parnet_pcb.exit_code.unwrap() & 0xff) << 8;
                parent_pid as isize
            } else {
                // Parent TID not found
                -1
            }
        }
        SYS_EXECVE => {
            let thread = unsafe {
                unwrap_system_mut()
                    .threads
                    .running_thread
                    .as_ref()
                    .expect("A syscall was called without a running thread.")
            };

            let elf_bytes = check_and_copy_user_memory(arg0, arg1, &thread.page_manager);
            let elf = elf_bytes
                .as_ref()
                .and_then(|bytes| Elf::parse_bytes(bytes).ok());

            let Some(elf) = elf else { return -1 };

            let system = unsafe { unwrap_system_mut() };
            let control = ThreadControlBlock::new_from_elf(elf, &mut system.process);

            unsafe {
                unwrap_system_mut()
                    .threads
                    .scheduler
                    .push(Box::new(control));
            }

            scheduler_yield_and_die();
        }
        SYS_GETPID => running_thread_pid() as isize,
        SYS_NANOSLEEP => {
            todo!("nanosleep syscall")
        }
        SYS_GETPPID => running_thread_ppid() as isize,
        SYS_SCHED_YIELD => {
            scheduler_yield_and_continue();
            0
        }
        SYS_CLOCK_GETTIME => {
            let timespec = match arg0 {
                CLOCK_REALTIME => get_rtc(),
                CLOCK_MONOTONIC => get_tsc(),
                _ => return -1, // Only supporting realtime and monotonic for now
            };

            let Some(timespec_ptr) = (unsafe { get_mut_from_user_space(arg1 as *mut Timespec) })
            else {
                return -1;
            };

            *timespec_ptr = timespec;
            0
        }
        SYS_GETRANDOM => {
            let Some(buffer_ptr) = (unsafe { get_mut_from_user_space(arg0 as *mut u8) }) else {
                return -1;
            };

            let buffer = unsafe { from_raw_parts_mut(buffer_ptr, arg1) };
            getrandom(buffer, arg1, arg2)
        }
        _ => -ENOSYS,
    }
}<|MERGE_RESOLUTION|>--- conflicted
+++ resolved
@@ -7,17 +7,11 @@
 use crate::mem::user::check_and_copy_user_memory;
 use crate::mem::util::get_mut_from_user_space;
 use crate::system::{running_thread_pid, running_thread_ppid, unwrap_system_mut};
-<<<<<<< HEAD
 use crate::threading::process::Pid;
 use crate::threading::scheduling::{scheduler_yield_and_continue, scheduler_yield_and_die};
 use crate::threading::thread_control_block::ThreadControlBlock;
-use crate::threading::thread_functions;
 use crate::threading::thread_sleep::thread_sleep;
-=======
 use crate::threading::process_functions;
-use crate::threading::scheduling::{scheduler_yield_and_continue, scheduler_yield_and_die};
-use crate::threading::thread_control_block::ThreadControlBlock;
->>>>>>> 4695e946
 use crate::user_program::elf::Elf;
 use crate::user_program::random::getrandom;
 use crate::user_program::time::{get_rtc, get_tsc, Timespec, CLOCK_MONOTONIC, CLOCK_REALTIME};
@@ -43,8 +37,11 @@
             let system = unsafe { unwrap_system_mut() };
             let running_thread = system.threads.running_thread.as_ref().unwrap();
 
+
+
             let child_tcb = running_thread.new_from_fork(&mut system.process);
             let child_pid = child_tcb.pid;
+
 
             system.threads.scheduler.push(Box::new(child_tcb));
 
@@ -84,10 +81,12 @@
             };
 
             let system = unsafe { unwrap_system_mut() };
-            let running_tcb = system.threads.running_thread.as_ref().unwrap();
 
             if let Some(parnet_pcb) = system.process.table.get_mut(wait_pid) {
-                parnet_pcb.wait_list.push(running_tcb.pid);
+                if parnet_pcb.waiting_thread.is_some() {
+                    return -1;
+                }
+
                 let parent_pid = parnet_pcb.pid;
 
                 thread_sleep();
