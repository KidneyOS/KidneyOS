--- conflicted
+++ resolved
@@ -1,6 +1,5 @@
 // https://docs.google.com/document/d/1qMMU73HW541wME00Ngl79ou-kQ23zzTlGXJYo9FNh5M
 
-<<<<<<< HEAD
 use crate::sync::intr::{intr_disable, intr_enable};
 use crate::threading::scheduling::{
     scheduler_yield_and_block, scheduler_yield_and_continue, SCHEDULER
@@ -8,18 +7,7 @@
 use crate::threading::{thread_functions, RUNNING_THREAD};
 use alloc::boxed::Box;
 use core::arch::asm;
-=======
-use crate::threading::scheduling::scheduler_yield_and_continue;
-use crate::threading::thread_functions;
->>>>>>> fa83921f
 use kidneyos_shared::println;
-
-pub const SYS_EXIT: usize = 0x1;
-pub const SYS_FORK: usize = 0x2;
-pub const SYS_READ: usize = 0x3;
-pub const SYS_WAITPID: usize = 0x7;
-pub const SYS_NANOSLEEP: usize = 0xa2;
-pub const SYS_SCHED_YIELD: usize = 0x9e;
 
 /// This function is responsible for processing syscalls made by user programs.
 /// Its return value is the syscall return value, whose meaning depends on the syscall.
@@ -98,7 +86,6 @@
             // Should only reach here if there is an error
             1
         }
-<<<<<<< HEAD
         SYS_NANOSLEEP => {
             todo!("nanosleep syscall")
         }
@@ -109,42 +96,9 @@
         SYS_GETPID => {
             let tcb = unsafe { RUNNING_THREAD.as_mut().expect("Why is nothing running?") };
             tcb.pid as usize
-=======
-        SYS_READ => {
-            todo!("read syscall")
-        }
-        SYS_WAITPID => {
-            todo!("waitpid syscall")
->>>>>>> fa83921f
-        }
-        SYS_NANOSLEEP => {
-            todo!("nanosleep syscall")
-        }
-        SYS_SCHED_YIELD => {
-            scheduler_yield_and_continue();
-            0
         }
         _ => 1,
     }
-<<<<<<< HEAD
-}
-
-#[allow(unused)]
-pub unsafe extern "C" fn timer() {
-    println!("(interrupt) caught timer!");
-    let mut count: usize = 100;
-    asm!(
-        "
-        in {count}, 0x40
-        mov ebx, {count}
-        test eax, ebx
-        jz $2f
-        dec eax
-        mov {count}, eax
-2:
-        ",
-        count = out(reg) count
-    );
 }
 
 pub const SYS_EXIT: usize = 0x1;
@@ -154,7 +108,4 @@
 pub const SYS_EXECVE: usize = 0xb;
 pub const SYS_NANOSLEEP: usize = 0xa2;
 pub const SYS_SCHED_YIELD: usize = 0x9e;
-pub const SYS_GETPID: usize = 0x14;
-=======
-}
->>>>>>> fa83921f
+pub const SYS_GETPID: usize = 0x14;