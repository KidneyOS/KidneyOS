--- conflicted
+++ resolved
@@ -1,17 +1,13 @@
 // https://docs.google.com/document/d/1qMMU73HW541wME00Ngl79ou-kQ23zzTlGXJYo9FNh5M
 
-<<<<<<< HEAD
 use crate::fs::syscalls::{
     chdir, close, fstat, ftruncate, getcwd, getdents, link, lseek64, mkdir, mount, open, read,
     rename, rmdir, symlink, sync, unlink, unmount, write,
 };
-use crate::threading::scheduling::scheduler_yield_and_continue;
-=======
 use crate::mem::user::check_and_copy_user_memory;
 use crate::system::unwrap_system_mut;
 use crate::threading::scheduling::{scheduler_yield_and_continue, scheduler_yield_and_die};
 use crate::threading::thread_control_block::ThreadControlBlock;
->>>>>>> 3c6f325b
 use crate::threading::thread_functions;
 use crate::user_program::elf::Elf;
 use alloc::boxed::Box;
@@ -34,25 +30,25 @@
         SYS_FORK => {
             todo!("fork syscall")
         }
-        SYS_OPEN => unsafe { open(arg0 as _, arg1) as usize },
-        SYS_READ => unsafe { read(arg0, arg1 as _, arg2 as _) as usize },
-        SYS_WRITE => unsafe { write(arg0, arg1 as _, arg2 as _) as usize },
-        SYS_LSEEK64 => unsafe { lseek64(arg0, arg1 as _, arg2 as _) as usize },
-        SYS_CLOSE => unsafe { close(arg0) as usize },
-        SYS_CHDIR => unsafe { chdir(arg0 as _) as usize },
-        SYS_GETCWD => unsafe { getcwd(arg0 as _, arg1 as _) as usize },
-        SYS_MKDIR => unsafe { mkdir(arg0 as _) as usize },
-        SYS_RMDIR => unsafe { rmdir(arg0 as _) as usize },
-        SYS_FSTAT => unsafe { fstat(arg0 as _, arg1 as _) as usize },
-        SYS_UNLINK => unsafe { unlink(arg0 as _) as usize },
-        SYS_GETDENTS => unsafe { getdents(arg0, arg1 as _, arg2 as _) as usize },
-        SYS_LINK => unsafe { link(arg0 as _, arg1 as _) as usize },
-        SYS_SYMLINK => unsafe { symlink(arg0 as _, arg1 as _) as usize },
-        SYS_RENAME => unsafe { rename(arg0 as _, arg1 as _) as usize },
-        SYS_FTRUNCATE => unsafe { ftruncate(arg0 as _, arg1 as _, arg2 as _) as usize },
-        SYS_UNMOUNT => unsafe { unmount(arg0 as _) as usize },
-        SYS_MOUNT => unsafe { mount(arg0 as _, arg1 as _, arg2 as _) as usize },
-        SYS_SYNC => sync() as usize,
+        SYS_OPEN => unsafe { open(arg0 as _, arg1) },
+        SYS_READ => unsafe { read(arg0, arg1 as _, arg2 as _) },
+        SYS_WRITE => unsafe { write(arg0, arg1 as _, arg2 as _) },
+        SYS_LSEEK64 => unsafe { lseek64(arg0, arg1 as _, arg2 as _) },
+        SYS_CLOSE => unsafe { close(arg0) },
+        SYS_CHDIR => unsafe { chdir(arg0 as _) },
+        SYS_GETCWD => unsafe { getcwd(arg0 as _, arg1 as _) },
+        SYS_MKDIR => unsafe { mkdir(arg0 as _) },
+        SYS_RMDIR => unsafe { rmdir(arg0 as _) },
+        SYS_FSTAT => unsafe { fstat(arg0 as _, arg1 as _) },
+        SYS_UNLINK => unsafe { unlink(arg0 as _) },
+        SYS_GETDENTS => unsafe { getdents(arg0, arg1 as _, arg2 as _) },
+        SYS_LINK => unsafe { link(arg0 as _, arg1 as _) },
+        SYS_SYMLINK => unsafe { symlink(arg0 as _, arg1 as _) },
+        SYS_RENAME => unsafe { rename(arg0 as _, arg1 as _) },
+        SYS_FTRUNCATE => unsafe { ftruncate(arg0 as _, arg1 as _, arg2 as _) },
+        SYS_UNMOUNT => unsafe { unmount(arg0 as _) },
+        SYS_MOUNT => unsafe { mount(arg0 as _, arg1 as _, arg2 as _) },
+        SYS_SYNC => sync(),
         SYS_WAITPID => {
             todo!("waitpid syscall")
         }
@@ -91,6 +87,6 @@
             scheduler_yield_and_continue();
             0
         }
-        _ => (-ENOSYS) as usize,
+        _ => -ENOSYS,
     }
 }