--- conflicted
+++ resolved
@@ -88,21 +88,16 @@
     d1_name: [u8; 8],
     d1_is_ata: bool,
 }
-<<<<<<< HEAD
-#[derive(Copy, Clone, PartialEq)]
-pub struct ATADisk{id: u8,}
-=======
 
 #[derive(Copy, Clone, PartialEq)]
 pub struct ATADisk(u8);
->>>>>>> 268a23cb
 
 impl ATADisk {
     pub fn channel(&self) -> u8 {
-        (self.id/2)%2
+        (self.0/2)%2
     }
     pub fn dev_num(&self) -> u8 {
-        self.id % 2
+        self.0 % 2
     }
 }
 impl BlockOperations for ATADisk {
@@ -403,7 +398,7 @@
             &name,
             size>>11,
         );
-        let d: BlockDriver = BlockDriver::ATAPio(ATADisk{ id: c.channel_num*2 + dev_no});
+        let d: BlockDriver = BlockDriver::ATAPio(ATADisk(c.channel_num*2 + dev_no));
         idx = all_blocks.block_register(BlockType::BlockRaw, name, size as BlockSector, d);
 
 
