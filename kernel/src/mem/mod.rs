--- conflicted
+++ resolved
@@ -245,17 +245,6 @@
                 / PAGE_FRAME_SIZE,
         ) else {
             // Evict page for swapping
-<<<<<<< HEAD
-<<<<<<< HEAD
-<<<<<<< HEAD
-=======
-            
->>>>>>> 5853e29 (Merged main into branch)
-=======
->>>>>>> d4b6367 (Fixed merge issues with mod.rs)
-=======
->>>>>>> 57e81a68
-
             halt!("Out of virtual memory!");
         };
 
