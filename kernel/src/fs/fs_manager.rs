use crate::fs::{FileDescriptor, ProcessFileDescriptor};
use crate::sync::mutex::Mutex;
use crate::system::unwrap_system;
use crate::threading::{process::Pid, thread_control_block::ProcessControlBlock};
use crate::user_program::syscall::Dirent;
use crate::vfs::{
    Error, FileHandle, FileInfo, FileSystem, INodeNum, INodeType, OwnedDirEntry, OwnedPath, Path,
    Result,
};
use alloc::borrow::Cow;
use alloc::{
    boxed::Box,
    collections::{btree_map::Entry as BTreeMapEntry, BTreeMap},
    format,
    string::String,
    vec,
    vec::Vec,
};
use core::mem::{align_of, size_of};
use core::num::NonZeroUsize;

/// Possible places to seek from
#[derive(Debug, PartialEq, Eq, Clone, Copy)]
pub enum SeekFrom {
    Start,
    Current,
    End,
}

/// Mode for opening a file
#[derive(Debug, Copy, Clone)]
pub enum Mode {
    /// Open existing file for read/write access
    ReadWrite,
    /// Open or create file for read/write access
    CreateReadWrite,
    // could add ReadOnly, WriteOnly, etc. here
    // - depends whether we want support for file permissions
    // (if not, we could just do that at the libc level)
}

/// Maximum number of simultaneously open files for a process.
///
/// 1024 is the default on Linux.
pub const MAX_OPEN_FILES: u16 = 1024;
/// Maximum number of simultaneous mounts.
pub const MAX_MOUNT_POINTS: u16 = 256;
/// Maximum number of nested symbolic links
pub const MAX_LEVEL_OF_LINKS: usize = 32;

struct Directory {
    /// map from directory entry IDs to directory entries
    ///
    /// We need this IDs in order for readdir to work properly. Specifically we have to guarantee that
    /// if entries are added/removed from the directory between calls to getdents, then other unrelated entries
    /// are never skipped over or repeated.
    ///
    /// We accomplish this by assigning an ID to each directory entry. These IDs are always increasing,
    /// and the "offset" member of a directory fd is the next ID it will read.
    ///
    /// If this is `None`, that means the directory entries haven't been scanned yet.
    /// This scanning is done in [`FileSystemManagerTrait`].
    entries: Option<BTreeMap<u64, OwnedDirEntry>>,
    /// map from paths to directory entry IDs
    lookup: BTreeMap<OwnedPath, u64>,
    /// next directory entry ID to hand out
    id: u64,
    /// inode number of parent directory (needed to resolve ..)
    parent: INodeNum,
    /// File system that is mounted to this directory, if any.
    mount: Option<FileSystemID>,
}

impl Directory {
    fn new(parent: INodeNum) -> Self {
        Directory {
            entries: None,
            mount: None,
            parent,
            id: 0,
            lookup: BTreeMap::new(),
        }
    }
    fn empty(parent: INodeNum) -> Self {
        let mut dir = Self::new(parent);
        dir.entries = Some(BTreeMap::new());
        dir
    }
    fn add(&mut self, inode: INodeNum, r#type: INodeType, name: &Path) {
        let id = self.id;
        self.id += 1;
        self.entries
            .as_mut()
            .expect("Directory::add called before directory entries were scanned")
            .insert(
                id,
                OwnedDirEntry {
                    r#type,
                    inode,
                    name: Cow::Owned(name.into()),
                },
            );
        self.lookup.insert(name.into(), id);
    }
    fn remove(&mut self, name: &Path) {
        let entries = self
            .entries
            .as_mut()
            .expect("Directory::remove called before directory entries were scanned");
        if let Some(id) = self.lookup.remove(name) {
            entries.remove(&id);
        }
    }
    fn lookup_inode(&self, name: &Path) -> Option<INodeNum> {
        Some(
            self.entries
                .as_ref()
                .expect("Directory::lookup_inode called before directory entries were scanned")
                .get(self.lookup.get(name)?)?
                .inode,
        )
    }
    fn is_empty(&self) -> bool {
        self.entries
            .as_ref()
            .expect("Directory::is_empty called before directory entries were scanned")
            .is_empty()
    }

    /// # Safety
    ///
    /// See [`FileSystemManagerTrait::getdents`].
    unsafe fn getdents(
        &self,
        offset: &mut u64,
        output: *mut Dirent,
        mut size: usize,
    ) -> Result<usize> {
        let entries = self
            .entries
            .as_ref()
            .expect("Directory::getdents called before directory entries were scanned");
        let mut bytes_read = 0;
        let mut output: *mut u8 = output.cast();
        for entry in entries.range(*offset..) {
            let off = *entry.0;
            let r#type = entry.1.r#type;
            let inode = entry.1.inode;
            let name = &entry.1.name;
            let required_bytes = size_of::<Dirent>() + name.len() + 1;
            let dirent_align = align_of::<Dirent>();
            // round up to dirent alignment
            let required_bytes = required_bytes.div_ceil(dirent_align) * dirent_align;
            if size < required_bytes {
                break;
            }
            let Ok(reclen) = u16::try_from(required_bytes) else {
                return Err(Error::IO("file name too long".into()));
            };
            let dirent = Dirent {
                offset: off as i64,
                inode,
                reclen,
                r#type: r#type.to_u8(),
                name: [],
            };
            unsafe {
                let dirent_ptr: *mut Dirent = output.cast();
                assert!(dirent_ptr.is_aligned());
                dirent_ptr.write(dirent);
                let name_ptr: *mut u8 = dirent_ptr
                    .cast::<u8>()
                    .add(core::mem::offset_of!(Dirent, name));
                name_ptr.copy_from_nonoverlapping(name.as_ptr(), name.len());
                name_ptr.add(name.len()).write(0); // null terminator
            }
            size -= required_bytes;
            output = output.add(required_bytes);
            bytes_read += required_bytes;
            *offset = off + 1;
        }
        Ok(bytes_read)
    }
}

/// Manages a single file system
struct FileSystemManager<F: FileSystem> {
    fs: F,
    /// Location where this file system is mounted, or `None` if this is the root file system.
    mount_point: Option<(FileSystemID, INodeNum)>,
    /// Number of open files pointing to inodes.
    open_file_count: BTreeMap<INodeNum, NonZeroUsize>,
    /// VFS file handles for each file descriptor
    open_files: BTreeMap<ProcessFileDescriptor, F::FileHandle>,
    /// Cached directory entries
    directories: BTreeMap<INodeNum, Directory>,
    /// Number of mount points in this file system.
    mount_count: u32,
}

struct TempOpen<F: FileSystem> {
    handle: F::FileHandle,
}

impl<F: FileSystem> Drop for TempOpen<F> {
    fn drop(&mut self) {
        panic!("temporarily-open file dropped — make sure you call FileSystemManager::temp_close instead!")
    }
}

/// Temporarily open a file.
///
/// The return value *must not be dropped* --- it should instead be passed to `temp_close`.
///
/// (This is difficult to do with a destructor because of borrowing rules)
fn temp_open<F: FileSystem>(fs: &mut F, inode: INodeNum) -> Result<TempOpen<F>> {
    let handle = fs.open(inode)?;
    Ok(TempOpen { handle })
}

/// Close a file opened with [`temp_open`].
fn temp_close<F: FileSystem>(
    fs: &mut F,
    file: TempOpen<F>,
    open_file_count: &BTreeMap<INodeNum, NonZeroUsize>,
) {
    let inode = file.handle.inode();
    if !open_file_count.contains_key(&inode) {
        fs.release(inode);
    }
    // prevent drop from running
    core::mem::forget(file);
}

impl<F: FileSystem + 'static> FileSystemManager<F> {
    fn new(fs: F, mount_point: Option<(FileSystemID, INodeNum)>) -> Self {
        let root_ino = fs.root();
        let mut me = Self {
            fs,
            open_file_count: BTreeMap::new(),
            open_files: BTreeMap::new(),
            directories: BTreeMap::new(),
            mount_point,
            mount_count: 0,
        };
        me.directories.insert(root_ino, Directory::new(root_ino));
        // ensure root directory entries are in cache
        let _ = me.lookup(root_ino, "x");
        me
    }

    fn temp_open(&mut self, inode: INodeNum) -> Result<TempOpen<F>> {
        temp_open(&mut self.fs, inode)
    }
    fn temp_close(&mut self, file: TempOpen<F>) {
        temp_close(&mut self.fs, file, &self.open_file_count)
    }

    fn open_file_handle(&mut self, fd: ProcessFileDescriptor, handle: F::FileHandle) -> Result<()> {
        self.inc_ref(handle.inode());
        let _prev = self.open_files.insert(fd, handle);
        debug_assert!(_prev.is_none(), "duplicate fd");
        Ok(())
    }
}

/// Unfortunately `FileSystemManager<dyn FileSystem>` doesn't work (we'd have to specify the
/// FileHandle type). So we need a new trait to be able to create dynamic objects
/// which can use different file systems.
trait FileSystemManagerTrait: 'static + Send + Sync {
    /// Get root inode
    fn root(&self) -> INodeNum;
    /// Get location where this FS is mounted, or `None` if this is the root FS.
    fn mount_point(&self) -> Option<(FileSystemID, INodeNum)>;
    fn lookup(&mut self, dir: INodeNum, entry: &Path) -> Result<INodeNum>;
    fn open(&mut self, inode: INodeNum, fd: ProcessFileDescriptor) -> Result<()>;
    fn create(&mut self, parent: INodeNum, name: &Path, fd: ProcessFileDescriptor) -> Result<()>;
    fn close(&mut self, fd: ProcessFileDescriptor) -> Result<()>;
    fn read(&mut self, fd: ProcessFileDescriptor, offset: u64, buf: &mut [u8]) -> Result<usize>;
    fn write(&mut self, fd: ProcessFileDescriptor, offset: u64, buf: &[u8]) -> Result<usize>;
    fn sync(&mut self) -> Result<()>;
    fn mkdir(&mut self, parent: INodeNum, name: &Path) -> Result<()>;
    fn can_be_safely_unmounted(&self) -> bool;
    fn mount(&mut self, dir: INodeNum, fs: FileSystemID) -> Result<()>;
    fn unmount(&mut self, dir: INodeNum) -> Result<()>;
    fn mount_point_at(&self, dir: INodeNum) -> Option<FileSystemID>;
    fn fstat(&mut self, fd: ProcessFileDescriptor) -> Result<FileInfo>;
    fn size_of_file(&mut self, fd: ProcessFileDescriptor) -> Result<u64>;
    fn inode_type(&mut self, inode: INodeNum) -> Result<INodeType>;
    fn read_link<'a>(&mut self, inode: INodeNum, buf: &'a mut [u8]) -> Result<Cow<'a, Path>>;
    fn unlink(&mut self, parent: INodeNum, name: &Path) -> Result<()>;
    fn rmdir(&mut self, parent: INodeNum, name: &Path) -> Result<()>;
    fn link(&mut self, source: INodeNum, parent: INodeNum, name: &Path) -> Result<()>;
    fn symlink(&mut self, link: &Path, parent: INodeNum, name: &Path) -> Result<()>;
    fn rename(
        &mut self,
        source_parent: INodeNum,
        source_name: &Path,
        dest_parent: INodeNum,
        dest_name: &Path,
    ) -> Result<()>;
    /// Read directory entries into `entries`.
    /// Returns the number of bytes read.
    /// Advances `offset` past the directory entries read.
    ///
    /// # Safety
    ///
    /// entries must be valid for writing up to `size` bytes.
    unsafe fn getdents(
        &mut self,
        dir: ProcessFileDescriptor,
        offset: &mut u64,
        entries: *mut Dirent,
        size: usize,
    ) -> Result<usize>;
    fn ftruncate(&mut self, file: ProcessFileDescriptor, size: u64) -> Result<()>;
    /// increase reference count of inode (pretend there is an extra open file to it)
    fn inc_ref(&mut self, inode: INodeNum);
    /// decrease reference count of inode (pretend there is one fewer open file to it)
    fn dec_ref(&mut self, inode: INodeNum);
}

/// get parent directory and name of absolute path
/// e.g. /foo/bar => "/foo", "bar"
fn dirname_and_filename(path: &Path) -> (&Path, &Path) {
    let Some(final_slash) = path.rfind('/') else {
        return (".", path);
    };
    let dir = if final_slash == 0 {
        "/"
    } else {
        &path[..final_slash]
    };
    let name = &path[final_slash + 1..];
    (dir, name)
}

fn dirname_of(path: &Path) -> &Path {
    dirname_and_filename(path).0
}

fn filename_of(path: &Path) -> &Path {
    dirname_and_filename(path).1
}

impl<F: 'static + FileSystem> FileSystemManagerTrait for FileSystemManager<F> {
    fn root(&self) -> INodeNum {
        self.fs.root()
    }
    fn mount_point(&self) -> Option<(FileSystemID, INodeNum)> {
        self.mount_point
    }
    fn open(&mut self, inode: INodeNum, fd: ProcessFileDescriptor) -> Result<()> {
        let handle = self.fs.open(inode)?;
        self.open_file_handle(fd, handle)
    }
    fn create(&mut self, parent: INodeNum, name: &Path, fd: ProcessFileDescriptor) -> Result<()> {
        if name.is_empty() || name == "." || name == ".." {
            // e.g. create("foo/"), create("foo/."), create("foo/..")
            return Err(Error::IsDirectory);
        }
        let mut dir = self.temp_open(parent)?;
        let file = self.fs.create(&mut dir.handle, name);
        self.temp_close(dir);
        let file = file?;
        // add file to directory entry cache
        if let Some(dir) = self.directories.get_mut(&parent) {
            dir.add(file.inode(), INodeType::File, name);
        }
        self.open_file_handle(fd, file)
    }
    fn close(&mut self, fd: ProcessFileDescriptor) -> Result<()> {
        let handle = self.open_files.remove(&fd).ok_or(Error::BadFd)?;
        self.dec_ref(handle.inode());
        Ok(())
    }
    fn can_be_safely_unmounted(&self) -> bool {
        self.open_file_count.is_empty() && self.mount_count == 0
    }
    fn sync(&mut self) -> Result<()> {
        self.fs.sync()
    }
    fn mkdir(&mut self, parent: INodeNum, name: &Path) -> Result<()> {
        if name.is_empty() || name == "." || name == ".." {
            // e.g. mkdir("/foo/"), where /foo exists.
            return Err(Error::Exists);
        }
        let mut parent_dir = self.temp_open(parent)?;
        let result = self.fs.mkdir(&mut parent_dir.handle, name);
        self.temp_close(parent_dir);
        let inode = result?;
        self.directories
            .get_mut(&parent)
            .unwrap()
            .add(inode, INodeType::Directory, name);
        self.directories.insert(inode, Directory::empty(parent));
        Ok(())
    }
    fn read(&mut self, fd: ProcessFileDescriptor, offset: u64, buf: &mut [u8]) -> Result<usize> {
        let handle = self.open_files.get_mut(&fd).ok_or(Error::BadFd)?;
        self.fs.read(handle, offset, buf)
    }
    fn write(&mut self, fd: ProcessFileDescriptor, offset: u64, buf: &[u8]) -> Result<usize> {
        let handle = self.open_files.get_mut(&fd).ok_or(Error::BadFd)?;
        self.fs.write(handle, offset, buf)
    }
    fn fstat(&mut self, fd: ProcessFileDescriptor) -> Result<FileInfo> {
        let handle = self.open_files.get(&fd).ok_or(Error::BadFd)?;
        self.fs.stat(handle)
    }
    fn size_of_file(&mut self, fd: ProcessFileDescriptor) -> Result<u64> {
        Ok(self.fstat(fd)?.size)
    }
    fn mount(&mut self, dir: INodeNum, fs: FileSystemID) -> Result<()> {
        // ensure directory entries are in cache
        let _ = self.lookup(dir, "x");
        let dir = self.directories.get_mut(&dir).ok_or(Error::NotDirectory)?;
        if !dir.is_empty() || dir.mount.is_some() {
            return Err(Error::NotEmpty);
        }
        dir.mount = Some(fs);
        self.mount_count += 1;
        Ok(())
    }
    fn unmount(&mut self, dir: INodeNum) -> Result<()> {
        let dir = self.directories.get_mut(&dir).ok_or(Error::NotDirectory)?;
        if dir.mount.is_none() {
            return Err(Error::NotMounted);
        }
        dir.mount = None;
        self.mount_count -= 1;
        Ok(())
    }
    fn mount_point_at(&self, dir: INodeNum) -> Option<FileSystemID> {
        self.directories.get(&dir).and_then(|dir| dir.mount)
    }
    fn lookup(&mut self, dir_inode: INodeNum, name: &Path) -> Result<INodeNum> {
        if name.is_empty() || name == "." {
            return Ok(dir_inode);
        }
        let mut new_directories = vec![];
        let dir = self
            .directories
            .get_mut(&dir_inode)
            .ok_or(Error::NotDirectory)?;
        if name == ".." {
            return Ok(dir.parent);
        }
        if dir.entries.is_none() {
            // can't use self.temp_open here due to borrowing rules
            let mut handle = temp_open(&mut self.fs, dir_inode)?;
            let entries = self.fs.readdir(&mut handle.handle);
            temp_close(&mut self.fs, handle, &self.open_file_count);
            let entries = entries?;
            for entry in &entries {
                if entry.r#type == INodeType::Directory {
                    new_directories.push(entry.inode);
                }
            }
            dir.entries = Some(BTreeMap::new());
            for entry in &entries {
                dir.add(entry.inode, entry.r#type, &entry.name);
            }
        }
        let inode = dir.lookup_inode(name).ok_or(Error::NotFound)?;
        for child_dir in new_directories {
            // make note of child's parent here
            // (needed so that we can resolve .. in paths)
            self.directories
                .insert(child_dir, Directory::new(dir_inode));
        }
        Ok(inode)
    }
    fn read_link<'a>(&mut self, inode: INodeNum, buf: &'a mut [u8]) -> Result<Cow<'a, Path>> {
        let mut handle = self.temp_open(inode)?;
        let result = self.fs.stat(&handle.handle).and_then(|st| {
            if st.r#type != INodeType::Link {
                return Err(Error::NotLink);
            }
            if buf.len() as u64 >= st.size {
                let s = self
                    .fs
                    .readlink(&mut handle.handle, buf)?
                    .expect("link size changed mysteriously");
                Ok(Cow::Borrowed(s))
            } else {
                if st.size > isize::MAX as u64 {
                    // enormous link. will probably never happen.
                    return Err(Error::IO("symlink too large".into()));
                }
                let mut buf = vec![0u8; st.size as usize];
                let s = self
                    .fs
                    .readlink(&mut handle.handle, &mut buf[..])?
                    .expect("link size changed mysteriously");
                let len = s.len();
                buf.truncate(len);
                let string = String::from_utf8(buf)
                    .expect("filesystem gave us bad UTF-8 in a str! terrible!!");
                Ok(Cow::Owned(string))
            }
        });
        self.temp_close(handle);
        result
    }
    fn inode_type(&mut self, inode: INodeNum) -> Result<INodeType> {
        let handle = self.temp_open(inode)?;
        let st = self.fs.stat(&handle.handle);
        self.temp_close(handle);
        Ok(st?.r#type)
    }
    fn unlink(&mut self, parent: INodeNum, name: &Path) -> Result<()> {
        let dir = self.directories.get_mut(&parent).ok_or(Error::NotFound)?;
        let mut handle = temp_open(&mut self.fs, parent)?;
        let result = self.fs.unlink(&mut handle.handle, name);
        temp_close(&mut self.fs, handle, &self.open_file_count);
        dir.remove(name);
        result
    }
    fn rmdir(&mut self, parent: INodeNum, name: &Path) -> Result<()> {
        let dir = self.directories.get_mut(&parent).ok_or(Error::NotFound)?;
        let mut handle = temp_open(&mut self.fs, parent)?;
        let result = self.fs.rmdir(&mut handle.handle, name);
        temp_close(&mut self.fs, handle, &self.open_file_count);
        dir.remove(name);
        result
    }
    unsafe fn getdents(
        &mut self,
        dir: ProcessFileDescriptor,
        offset: &mut u64,
        entries: *mut Dirent,
        size: usize,
    ) -> Result<usize> {
        let inode = self.open_files.get(&dir).ok_or(Error::BadFd)?.inode();
        // ensure directory entries are loaded
        let _ = self.lookup(inode, "x");
        let dir = self.directories.get(&inode).ok_or(Error::NotDirectory)?;
        if dir.entries.is_none() {
            return Err(Error::IO("failed to read directory entries".into()));
        }
        dir.getdents(offset, entries, size)
    }
    fn link(&mut self, source: INodeNum, parent: INodeNum, name: &Path) -> Result<()> {
        if name.is_empty() || name == "." || name == ".." {
            return Err(Error::Exists);
        }
        let mut source_handle = temp_open(&mut self.fs, source)?;
        let source_info = self.fs.stat(&source_handle.handle)?;
        if source_info.r#type == INodeType::Directory {
            return Err(Error::IsDirectory);
        }
        let parent_handle = temp_open(&mut self.fs, parent);
        let result = parent_handle.and_then(|mut parent_handle| {
            let r = self
                .fs
                .link(&mut source_handle.handle, &mut parent_handle.handle, name);
            temp_close(&mut self.fs, parent_handle, &self.open_file_count);
            r
        });
        temp_close(&mut self.fs, source_handle, &self.open_file_count);
        result?;
        self.directories
            .get_mut(&parent)
            .unwrap()
            .add(source, INodeType::File, name);
        Ok(())
    }
    fn symlink(&mut self, link: &Path, parent: INodeNum, name: &Path) -> Result<()> {
        if name.is_empty() || name == "." || name == ".." {
            return Err(Error::Exists);
        }
        let mut parent_handle = temp_open(&mut self.fs, parent)?;
        let result = self.fs.symlink(link, &mut parent_handle.handle, name);
        temp_close(&mut self.fs, parent_handle, &self.open_file_count);
        let symlink_inode = result?;
        self.directories
            .get_mut(&parent)
            .unwrap()
            .add(symlink_inode, INodeType::Link, name);
        Ok(())
    }
    fn rename(
        &mut self,
        source_parent: INodeNum,
        source_name: &Path,
        dest_parent: INodeNum,
        dest_name: &Path,
    ) -> Result<()> {
        // perform   rename("a", "b")
        // by doing  link("a", "b"), unlink("a")
        let source_inode = self.lookup(source_parent, source_name)?;
        self.link(source_inode, dest_parent, dest_name)?;
        self.unlink(source_parent, source_name)
    }
    fn ftruncate(&mut self, fd: ProcessFileDescriptor, size: u64) -> Result<()> {
        let handle = self.open_files.get_mut(&fd).ok_or(Error::BadFd)?;
        self.fs.truncate(handle, size)
    }
    fn inc_ref(&mut self, inode: INodeNum) {
        match self.open_file_count.entry(inode) {
            BTreeMapEntry::Occupied(mut o) => {
                let count = o.get_mut();
                *count = count
                    .checked_add(1)
                    .expect("shouldn't overflow usize (each open file requires ≥1 byte of memory)");
            }
            BTreeMapEntry::Vacant(v) => {
                v.insert(NonZeroUsize::new(1).unwrap());
            }
        }
    }
    fn dec_ref(&mut self, inode: INodeNum) {
        let Some(ref_count) = self.open_file_count.get_mut(&inode) else {
            return;
        };
        match NonZeroUsize::new(ref_count.get() - 1) {
            Some(n) => {
                // other open files with the same inode still exist
                *ref_count = n;
            }
            None => {
                // all open files to this inode have been closed
                self.open_file_count.remove(&inode);
                self.fs.release(inode);
            }
        }
    }
}

pub type FileSystemID = u16;

/// Metadata for an open file
#[derive(Debug)]
enum OpenFile {
    /// regular file/directory
    Regular {
        fs: FileSystemID,
        offset: u64,
        is_dir: bool,
    },
    /// standard output
    StdOut,
    /// `/dev/null` (discards reads/writes)
    Null,
}

// wrapper around an array of filesystems for convenience
struct FileSystemList([Option<Box<dyn FileSystemManagerTrait>>; MAX_MOUNT_POINTS as usize]);

impl FileSystemList {
    const fn new() -> Self {
        Self([const { None }; MAX_MOUNT_POINTS as usize])
    }
    /// get reference to filesystem with ID
    ///
    /// panics if id is invalid.
    fn get(&self, id: FileSystemID) -> &dyn FileSystemManagerTrait {
        match self.0[id as usize].as_ref() {
            Some(fs) => fs.as_ref(),
            None => panic!("bad filesystem ID: {id}"),
        }
    }
    /// get mutable reference to filesystem with ID
    ///
    /// panics if id is invalid.
    fn get_mut(&mut self, id: FileSystemID) -> &mut dyn FileSystemManagerTrait {
        match self.0[id as usize].as_mut() {
            Some(fs) => fs.as_mut(),
            None => panic!("bad filesystem ID: {id}"),
        }
    }
    fn add<F: FileSystem + 'static>(
        &mut self,
        fs: F,
        mount_point: Option<(FileSystemID, INodeNum)>,
    ) -> Result<FileSystemID> {
        let mut new_fs = None;
        for id in 0..MAX_MOUNT_POINTS as usize {
            if self.0[id].is_none() {
                self.0[id] = Some(Box::new(FileSystemManager::new(fs, mount_point)));
                new_fs = Some(id as FileSystemID);
                break;
            }
        }
        let Some(new_fs) = new_fs else {
            // Maybe this isn't the best error to return here?
            // Seems unlikely that this would happen in any case.
            return Err(Error::NoSpace);
        };
        Ok(new_fs)
    }
    fn remove(&mut self, id: FileSystemID) {
        self.0[id as usize] = None;
    }
    fn iter_mut(
        &mut self,
    ) -> impl '_ + Iterator<Item = &'_ mut (dyn 'static + FileSystemManagerTrait)> {
        self.0
            .iter_mut()
            .filter_map(move |fs| Some(fs.as_mut()?.as_mut()))
    }
}

pub struct RootFileSystem {
    file_systems: FileSystemList,
    root_mount: Option<FileSystemID>,
    open_files: BTreeMap<ProcessFileDescriptor, OpenFile>,
}

impl RootFileSystem {
    pub const fn new() -> Self {
        Self {
            file_systems: FileSystemList::new(),
            root_mount: None,
            open_files: BTreeMap::new(),
        }
    }
    fn resolve_path_relative_to(
        &mut self,
        cwd: (FileSystemID, INodeNum),
        path: &Path,
        level_of_links: usize,
    ) -> Result<(FileSystemID, INodeNum)> {
        if level_of_links > MAX_LEVEL_OF_LINKS {
            return Err(Error::TooManyLevelsOfLinks);
        }
        let mut fs_id = self.root_mount.ok_or(Error::NotFound)?;
        let mut fs_root = self.file_systems.get(fs_id).root();
        let mut inode;
        if path.starts_with('/') {
            inode = fs_root;
        } else {
            (fs_id, inode) = cwd;
            fs_root = self.file_systems.get(fs_id).root();
        }
        let mut link_buf = [0; 256];
        for component in path.split('/') {
            if component.is_empty() || component == "." {
                continue;
            }
            if component == ".." && inode == fs_root {
                // .. from root of filesystem
                // escape to parent filesystem, or do nothing if at /
                if let Some((parent_fs, ino)) = self.file_systems.get(fs_id).mount_point() {
                    fs_id = parent_fs;
                    fs_root = self.file_systems.get(fs_id).root();
                    inode = ino;
                }
                // note: don't continue; here, we want to go to the parent folder in the parent file system
            }
            let fs = self.file_systems.get_mut(fs_id);
            let child_inode = fs.lookup(inode, component)?;
            if let Some(child_fs) = fs.mount_point_at(child_inode) {
                // enter mount
                fs_id = child_fs;
                fs_root = self.file_systems.get(fs_id).root();
                inode = fs_root;
                continue;
            }
            match fs.read_link(child_inode, &mut link_buf) {
                Err(Error::NotLink) => {
                    inode = child_inode;
                }
                Ok(link_dest) => {
                    (fs_id, inode) = self.resolve_path_relative_to(
                        (fs_id, inode),
                        link_dest.as_ref(),
                        level_of_links + 1,
                    )?;
                }
                Err(e) => return Err(e),
            }
        }
        Ok((fs_id, inode))
    }
    /// Determine which filesystem a path belongs to, and inode number in the filesystem.
    fn resolve_path(
        &mut self,
        process: &ProcessControlBlock,
        path: &Path,
    ) -> Result<(FileSystemID, INodeNum)> {
        self.resolve_path_relative_to(process.cwd, path, 0)
    }
    pub fn get_root(&self) -> Result<(FileSystemID, INodeNum)> {
        let root_fs = self.root_mount.ok_or(Error::NotFound)?;
        Ok((root_fs, self.file_systems.get(root_fs).root()))
    }
    fn new_fd(&mut self, pid: Pid, file_info: OpenFile) -> Result<ProcessFileDescriptor> {
        for fd in 0..MAX_OPEN_FILES as FileDescriptor {
            let fd = ProcessFileDescriptor { pid, fd };
            if let alloc::collections::btree_map::Entry::Vacant(entry) = self.open_files.entry(fd) {
                entry.insert(file_info);
                return Ok(fd);
            }
        }
        Err(Error::TooManyOpenFiles)
    }
    pub fn mount<F: FileSystem + 'static>(
        &mut self,
        process: &ProcessControlBlock,
        path: &Path,
        fs: F,
    ) -> Result<()> {
        let (parent_fs, inode) = self.resolve_path(process, path)?;
        let new_fs = self.file_systems.add(fs, Some((parent_fs, inode)))?;
        let result = self.file_systems.get_mut(parent_fs).mount(inode, new_fs);
        if result.is_err() {
            self.file_systems.remove(new_fs);
        }
        result
    }
    pub fn unmount(&mut self, process: &ProcessControlBlock, path: &Path) -> Result<()> {
        let (child_fs_id, _) = self.resolve_path(process, path)?;
        let Some((parent_fs_id, inode)) = self.file_systems.get(child_fs_id).mount_point() else {
            // ordinary processes probably shouldn't unmount /
            return Err(Error::FileSystemInUse);
        };
        let parent_fs = self.file_systems.get_mut(parent_fs_id);
        let child_fs_id = parent_fs.mount_point_at(inode).ok_or(Error::NotFound)?;
        let fs = self.file_systems.get_mut(child_fs_id);
        if !fs.can_be_safely_unmounted() {
            return Err(Error::FileSystemInUse);
        }
        fs.sync()?;
        self.file_systems.remove(child_fs_id);
        let parent_fs = self.file_systems.get_mut(parent_fs_id);
        // parent_fs.unmount should only fail if inode isn't a mount point, but we checked that already.
        parent_fs.unmount(inode).unwrap();
        Ok(())
    }
    pub fn mount_root<F: FileSystem + 'static>(&mut self, fs: F) -> Result<()> {
        if self.root_mount.is_some() {
            return Err(Error::NotEmpty);
        }
        let new_fs = self.file_systems.add(fs, None)?;
        self.root_mount = Some(new_fs);
        Ok(())
    }
    pub fn open(
        &mut self,
        process: &ProcessControlBlock,
        path: &Path,
        mode: Mode,
    ) -> Result<FileDescriptor> {
        let (fs, inode) = match mode {
            Mode::ReadWrite => self.resolve_path(process, path)?,
            Mode::CreateReadWrite => self.resolve_path(process, dirname_of(path))?,
        };
        let fd = self.new_fd(
            process.pid,
            OpenFile::Regular {
                fs,
                offset: 0,
                is_dir: false,
            },
        )?;
        let fs = self.file_systems.get_mut(fs);
        let result = match mode {
            Mode::ReadWrite => {
                fs.open(inode, fd).and_then(|()| {
                    if fs.fstat(fd)?.r#type == INodeType::Directory {
                        // set is_dir to true in open file info
                        let OpenFile::Regular { is_dir, .. } =
                            self.open_files.get_mut(&fd).unwrap()
                        else {
                            panic!();
                        };
                        *is_dir = true;
                    }
                    Ok(())
                })
            }
            Mode::CreateReadWrite => fs.create(inode, filename_of(path), fd),
        };
        if let Err(e) = result {
            self.open_files.remove(&fd);
            return Err(e);
        }
        Ok(fd.fd)
    }
    pub fn open_stdout(&mut self, pid: Pid) -> Result<FileDescriptor> {
        let fd = self.new_fd(pid, OpenFile::StdOut)?;
        Ok(fd.fd)
    }
    pub fn open_null(&mut self, pid: Pid) -> Result<FileDescriptor> {
        let fd = self.new_fd(pid, OpenFile::Null)?;
        Ok(fd.fd)
    }
    /// Close an open file
    ///
    /// If this returns an error other than [`Error::BadFd`], the file is still closed,
    /// and you should not try to close it again (as on Linux).
    pub fn close(&mut self, fd: ProcessFileDescriptor) -> Result<()> {
        let mut result = Ok(());
        let file_info = self.open_files.get(&fd).ok_or(Error::BadFd)?;
        if let OpenFile::Regular { fs, .. } = file_info {
            let fs = self.file_systems.get_mut(*fs);
            result = fs.close(fd);
        }
        // don't need to do anything for non-regular files
        self.open_files.remove(&fd);
        result
    }
    pub fn mkdir(&mut self, process: &ProcessControlBlock, path: &Path) -> Result<()> {
        let (parent, name) = dirname_and_filename(path);
        let (fs, parent) = self.resolve_path(process, parent)?;
        let fs = self.file_systems.get_mut(fs);
        fs.mkdir(parent, name)
    }
    pub fn read(&mut self, fd: ProcessFileDescriptor, buf: &mut [u8]) -> Result<usize> {
        let file_info = self.open_files.get_mut(&fd).ok_or(Error::BadFd)?;
        match file_info {
            OpenFile::Regular { fs, offset, is_dir } => {
                if *is_dir {
                    return Err(Error::IsDirectory);
                }
                let fs = self.file_systems.get_mut(*fs);
                let read_count = fs.read(fd, *offset, buf)?;
                *offset += read_count as u64;
                Ok(read_count)
            }
            OpenFile::StdOut => {
                // shouldn't read from stdout
                Err(Error::BadFd)
            }
            OpenFile::Null => Ok(0),
        }
    }
    pub fn write(&mut self, fd: ProcessFileDescriptor, buf: &[u8]) -> Result<usize> {
        let file_info = self.open_files.get_mut(&fd).ok_or(Error::BadFd)?;
        match file_info {
            OpenFile::Regular { fs, offset, is_dir } => {
                if *is_dir {
                    return Err(Error::IsDirectory);
                }
                let fs = self.file_systems.get_mut(*fs);
                let write_count = fs.write(fd, *offset, buf)?;
                *offset += write_count as u64;
                Ok(write_count)
            }
            OpenFile::StdOut => {
                use core::fmt::Write;
                let string = String::from_utf8_lossy(buf);
                // SAFETY: no other mut references to VIDEO_MEMORY_WRITER here
                let result = unsafe {
                    kidneyos_shared::video_memory::VIDEO_MEMORY_WRITER.write_str(&string)
                };
                if let Err(e) = result {
                    Err(Error::IO(format!("{e}")))
                } else {
                    Ok(buf.len())
                }
            }
            OpenFile::Null => Ok(buf.len()),
        }
    }
    pub fn lseek(
        &mut self,
        fd: ProcessFileDescriptor,
        whence: SeekFrom,
        offset: i64,
    ) -> Result<i64> {
        let file_info = self.open_files.get_mut(&fd).ok_or(Error::BadFd)?;
        if let OpenFile::Regular {
            fs,
            offset: file_offset,
            is_dir,
        } = file_info
        {
            let new_offset = offset
                .checked_add(match whence {
                    SeekFrom::Start => 0,
                    SeekFrom::Current => {
                        // only SEEK_SET should be used for directories
                        if *is_dir {
                            return Err(Error::IsDirectory);
                        }
                        *file_offset as i64
                    }
                    SeekFrom::End => {
                        // only SEEK_SET should be used for directories
                        if *is_dir {
                            return Err(Error::IsDirectory);
                        }
                        let fs = self.file_systems.get_mut(*fs);
                        fs.size_of_file(fd)? as i64
                    }
                })
                .ok_or(Error::BadOffset)?;
            *file_offset = u64::try_from(new_offset).map_err(|_| Error::BadOffset)?;
            Ok(new_offset)
        } else {
            Err(Error::IllegalSeek)
        }
    }
    /// Open the standard input, output, error files for pid.
    ///
    /// Panics if the file descriptors 0, 1, 2 are already in use for pid.
    pub fn open_standard_fds(&mut self, pid: Pid) {
        // for now, ignore stdin (we don't have keyboard input set up yet)
        let stdin = self.open_null(pid).unwrap();
        assert_eq!(stdin, 0);
        let stdout = self.open_stdout(pid).unwrap();
        assert_eq!(stdout, 1);
        // stderr and stdout can just go to the same place for now
        let stderr = self.open_stdout(pid).unwrap();
        assert_eq!(stderr, 2);
    }
    pub fn chdir(&mut self, process: &mut ProcessControlBlock, path: &Path) -> Result<()> {
        if process.cwd_path != "/" {
            // decrement reference count to previous cwd
            let (prev_fs, prev_inode) = process.cwd;
            self.file_systems.get_mut(prev_fs).dec_ref(prev_inode);
        }
        let (fs_id, inode) = self.resolve_path(process, path)?;
        let fs = self.file_systems.get_mut(fs_id);
        if fs.inode_type(inode)? != INodeType::Directory {
            return Err(Error::NotDirectory);
        }
        // increment reference count to new cwd (e.g. this prevents it from being unmounted)
        fs.inc_ref(inode);

        process.cwd = (fs_id, inode);
        if path.starts_with('/') {
            // chdir to absolute path
            process.cwd_path.clear();
        }
        for component in path.split('/') {
            if component == "." || component.is_empty() {
                continue;
            }
            if component == ".." {
                let last_slash = process
                    .cwd_path
                    .rfind('/')
                    .expect("cwd should be an absolute path");
                if last_slash == 0 {
                    // cwd_path/.. is just /
                    process.cwd_path.truncate(1);
                } else {
                    // remove final component in cwd_path
                    process.cwd_path.truncate(last_slash);
                }
                continue;
            }
            process.cwd_path.push('/');
            process.cwd_path.push_str(component);
        }
        Ok(())
    }
    pub fn fstat(&mut self, fd: ProcessFileDescriptor) -> Result<FileInfo> {
        let file = self.open_files.get_mut(&fd).ok_or(Error::BadFd)?;
        if let OpenFile::Regular { fs, .. } = file {
            self.file_systems.get_mut(*fs).fstat(fd)
        } else {
            Err(Error::NotFound)
        }
    }
    pub fn unlink(&mut self, process: &ProcessControlBlock, path: &Path) -> Result<()> {
        let (dirname, filename) = dirname_and_filename(path);
        let (fs_id, inode) = self.resolve_path(process, dirname)?;
        self.file_systems.get_mut(fs_id).unlink(inode, filename)
    }
    pub fn rmdir(&mut self, process: &ProcessControlBlock, path: &Path) -> Result<()> {
        let (dirname, filename) = dirname_and_filename(path);
        let (fs_id, inode) = self.resolve_path(process, dirname)?;
        self.file_systems.get_mut(fs_id).rmdir(inode, filename)
    }
    pub fn link(
        &mut self,
        process: &ProcessControlBlock,
        source: &Path,
        dest: &Path,
    ) -> Result<()> {
        let (source_fs, inode) = self.resolve_path(process, source)?;
        let (dest_dirname, dest_filename) = dirname_and_filename(dest);
        let (parent_fs, parent_inode) = self.resolve_path(process, dest_dirname)?;
        if parent_fs != source_fs {
            return Err(Error::HardLinkBetweenFileSystems);
        }
        let fs = self.file_systems.get_mut(source_fs);
        fs.link(inode, parent_inode, dest_filename)
    }
    pub fn symlink(
        &mut self,
        process: &ProcessControlBlock,
        source: &Path,
        dest: &Path,
    ) -> Result<()> {
        let (dest_dirname, dest_filename) = dirname_and_filename(dest);
        let (parent_fs, parent_inode) = self.resolve_path(process, dest_dirname)?;
        self.file_systems
            .get_mut(parent_fs)
            .symlink(source, parent_inode, dest_filename)
    }
    pub fn rename(
        &mut self,
        process: &ProcessControlBlock,
        source: &Path,
        dest: &Path,
    ) -> Result<()> {
        let (source_dirname, source_filename) = dirname_and_filename(source);
        let (dest_dirname, dest_filename) = dirname_and_filename(dest);
        let (source_parent_fs, source_parent_inode) = self.resolve_path(process, source_dirname)?;
        let (dest_parent_fs, dest_parent_inode) = self.resolve_path(process, dest_dirname)?;
        if source_parent_fs == dest_parent_fs {
            let fs = self.file_systems.get_mut(source_parent_fs);
            fs.rename(
                source_parent_inode,
                source_filename,
                dest_parent_inode,
                dest_filename,
            )
        } else {
            // should probably handle this properly at some point…
            Err(Error::HardLinkBetweenFileSystems)
        }
    }

    /// Sync all filesystems to disk
    pub fn sync(&mut self) -> Result<()> {
        let mut result = Ok(());
        for fs in self.file_systems.iter_mut() {
            // don't break out when one fs fails -- sync as many file systems as possible
            result = result.and(fs.sync());
        }
        result
    }

    /// Read up to `size` bytes of directory entries into `output`.
    ///
    /// Returns the number of bytes read.
    ///
    /// # Safety
    ///
    /// `output` must be valid for writing up to `size` bytes.
    pub unsafe fn getdents(
        &mut self,
        fd: ProcessFileDescriptor,
        output: *mut Dirent,
        size: usize,
    ) -> Result<usize> {
        let file_info = self.open_files.get_mut(&fd).ok_or(Error::BadFd)?;
        match file_info {
            OpenFile::Regular {
                fs,
                offset,
                is_dir: true,
            } => {
                let fs = self.file_systems.get_mut(*fs);
                let read_count = fs.getdents(fd, offset, output, size)?;
                Ok(read_count)
            }
            _ => Err(Error::NotDirectory),
        }
    }

    pub fn ftruncate(&mut self, fd: ProcessFileDescriptor, size: u64) -> Result<()> {
        let file_info = self.open_files.get_mut(&fd).ok_or(Error::BadFd)?;
        match file_info {
            OpenFile::Regular { fs, offset, is_dir } => {
                if *is_dir {
                    return Err(Error::IsDirectory);
                }
                if *offset > size {
                    *offset = size;
                }
                let fs = self.file_systems.get_mut(*fs);
                fs.ftruncate(fd, size)
            }
            _ => Err(Error::IO("can't truncate special file".into())),
        }
    }

    /// Close all open files belonging to process
    ///
    /// This should be called when the process exits/is killed.
    /// All errors that occur while closing files are ignored.
    pub fn close_all(&mut self, pid: Pid) {
        let fds: Vec<FileDescriptor> = self
            .open_files
            .keys()
            .filter_map(|fd| if fd.pid == pid { Some(fd.fd) } else { None })
            .collect();
        for fd in fds {
            let _ = self.close(ProcessFileDescriptor { pid, fd });
        }
        // decrement reference count to cwd
        if let Some(pcb) = unsafe { unwrap_system() }.process.table.get(pid) {
            let (cwd_fs, cwd_inode) = pcb.cwd;
            self.file_systems.get_mut(cwd_fs).dec_ref(cwd_inode);
        }
    }
}

pub static ROOT: Mutex<RootFileSystem> = Mutex::new(RootFileSystem::new());

#[cfg(test)]
mod test {
    use super::*;
    use crate::vfs::tempfs::TempFS;
    fn test_pcb(root: &RootFileSystem) -> ProcessControlBlock {
        ProcessControlBlock {
            pid: 0,
<<<<<<< HEAD
            ppcb: None,
            child_tcbs: vec![],
            wait_list: vec![],
=======
            ppid: 0,
            child_tids: vec![],
            waiting_thread: None,
>>>>>>> 73d08ad8
            exit_code: None,
            cwd: root.get_root().unwrap(),
            cwd_path: "/".into(),
        }
    }
    // open file for fake PID of 0 with cwd / for testing
    fn open(root: &mut RootFileSystem, path: &Path, mode: Mode) -> Result<ProcessFileDescriptor> {
        let pid = 0;
        let fd = root.open(&test_pcb(root), path, mode)?;
        Ok(ProcessFileDescriptor { fd, pid })
    }
    #[test]
    fn test_one_filesystem_simple() {
        let mut root = RootFileSystem::new();
        let fs = TempFS::new();
        root.mount_root(fs).unwrap();
        let file = open(&mut root, "/foo", Mode::CreateReadWrite).unwrap();
        assert_eq!(root.write(file, b"test data").unwrap(), 9);
        root.close(file).unwrap();
        let file = open(&mut root, "/foo", Mode::ReadWrite).unwrap();
        let mut buf = [0; 10];
        assert_eq!(root.read(file, &mut buf).unwrap(), 9);
        assert_eq!(&buf, b"test data\0");
        root.close(file).unwrap();
    }
    #[test]
    fn test_multiple_filesystems_simple() {
        let mut root = RootFileSystem::new();
        let fs = TempFS::new();
        root.mount_root(fs).unwrap();
        let pcb = test_pcb(&root);
        let fs2 = TempFS::new();
        root.mkdir(&pcb, "/2").unwrap();
        root.mount(&pcb, "/2", fs2).unwrap();
        let fs3 = TempFS::new();
        root.mkdir(&pcb, "/2/3").unwrap();
        root.mount(&pcb, "/2/3", fs3).unwrap();
        for path in ["/foo", "/2/foo", "/2/3/foo"] {
            let file = open(&mut root, path, Mode::CreateReadWrite).unwrap();
            // we shouldn't be allowed to unmount the FS file is contained in while it's open
            assert!(matches!(
                root.unmount(&pcb, dirname_and_filename(path).0),
                Err(Error::FileSystemInUse)
            ));
            assert_eq!(root.write(file, b"test data").unwrap(), 9);
            root.close(file).unwrap();
            let file = open(&mut root, path, Mode::ReadWrite).unwrap();
            let mut buf = [0; 10];
            assert_eq!(root.read(file, &mut buf).unwrap(), 9);
            assert_eq!(&buf, b"test data\0");
            root.close(file).unwrap();
        }
        assert!(matches!(
            root.unmount(&pcb, "/2"),
            Err(Error::FileSystemInUse)
        ));
        root.unmount(&pcb, "/2/3").unwrap();
        root.unmount(&pcb, "/2").unwrap();
    }
}<|MERGE_RESOLUTION|>--- conflicted
+++ resolved
@@ -1203,15 +1203,9 @@
     fn test_pcb(root: &RootFileSystem) -> ProcessControlBlock {
         ProcessControlBlock {
             pid: 0,
-<<<<<<< HEAD
             ppcb: None,
             child_tcbs: vec![],
-            wait_list: vec![],
-=======
-            ppid: 0,
-            child_tids: vec![],
             waiting_thread: None,
->>>>>>> 73d08ad8
             exit_code: None,
             cwd: root.get_root().unwrap(),
             cwd_path: "/".into(),
