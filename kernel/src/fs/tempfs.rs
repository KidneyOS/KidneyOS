--- conflicted
+++ resolved
@@ -1,52 +1,50 @@
-<<<<<<< HEAD
-use crate::fs::{inode::MemInode, superblock::{SuperBlock, FsType, FileSystem}, vfs::File};
-=======
-use super::{vfs::{File, Vfs, Dentry}, inode::{MemInode, Stat}, superblock::{SuperBlock, FileSystem, FsType}};
->>>>>>> 268a23cb
-use crate::dev::block::{BlockType,Block};
-
-#[derive(Clone)]
-pub struct Tempfs {
-    block: Block,
-}
-
-impl FileSystem for Tempfs{
-    fn try_init(block: Block) -> Option<SuperBlock>{
-        if let BlockType::BlockTempfs = block.block_type() {
-            Option::Some(
-                SuperBlock::new(FsType::Tempfs(Tempfs{
-                    block,
-                }))
-            )
-        } else {
-            Option::None
-        }
-    }
-
-    fn device_name(&self) -> &str {
-        self.block.block_name()
-    }
-
-    fn get_root_ino(&self) -> u32 {
-        0
-    }
-
-    fn read_inode(&self, ino: u32) -> Option<MemInode>  {
-        todo!()
-    }
-
-    fn open(&self, path: &str) -> Option<File> { todo!() }
-    fn close(&self, file: &File) -> bool { todo!() }
-    fn read(&self, file: &File, buffer: &mut [u8]) -> u32 { todo!() }
-    fn write(&self, file: &File, buffer: &[u8]) -> u32 { todo!() }
-    fn create(&mut self, path: &str, name: &str) -> u32 { todo!() }
-    fn delete(&self, path: &str) -> bool { todo!() }
-    fn mkdir(&mut self, path: &str, name: &str) -> u32 { todo!() }
-    fn rmdir(&mut self, path: &str, name: &str) -> bool { todo!() }
-    fn cp(&self, path: &str, name: &str) -> u32 {
-        todo!()
-    }
-    fn mv(&self, path: &str, name: &str) -> bool {
-        todo!()
-    }
-}
+use super::{vfs::File, inode::MemInode, superblock::{SuperBlock, FileSystem, FsType}};
+use crate::dev::block::{BlockType,Block};
+
+#[derive(Clone)]
+pub struct Tempfs {
+    block: Block,
+}
+
+impl Tempfs {
+    pub fn try_init(block: Block) -> Option<SuperBlock>{
+        if let BlockType::BlockTempfs = block.block_type() {
+            Option::Some(
+                SuperBlock::new(FsType::Tempfs(Tempfs{
+                    block,
+                }))
+            )
+        } else {
+            Option::None
+        }
+    }
+}
+
+impl FileSystem for Tempfs{
+    fn device_name(&self) -> &str {
+        self.block.block_name()
+    }
+
+    fn get_root_ino(&self) -> u32 {
+        0
+    }
+
+    fn read_inode(&self, ino: u32) -> Option<MemInode>  {
+        todo!()
+    }
+
+    fn open(&self, path: &str) -> Option<File> { todo!() }
+    fn close(&self, file: &File) -> bool { todo!() }
+    fn read(&self, file: &File, buffer: &mut [u8]) -> u32 { todo!() }
+    fn write(&self, file: &File, buffer: &[u8]) -> u32 { todo!() }
+    fn create(&mut self, path: &str) -> u32 { todo!() }
+    fn delete(&self, path: &str) -> bool { todo!() }
+    fn mkdir(&mut self, path: &str) -> u32 { todo!() }
+    fn rmdir(&mut self, path: &str) -> bool { todo!() }
+    fn cp(&self, path: &str, name: &str) -> u32 {
+        todo!()
+    }
+    fn mv(&self, path: &str, name: &str) -> bool {
+        todo!()
+    }
+}