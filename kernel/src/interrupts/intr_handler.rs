use crate::drivers::ata::ata_interrupt;
use crate::drivers::input::keyboard;
use crate::interrupts::{intr_enable, pic, timer};
use crate::system::running_process;
use crate::threading::scheduling;
use crate::threading::scheduling::scheduler_yield_and_die;
use crate::threading::thread_functions::landing_pad;
use crate::user_program::syscall;
use core::arch::asm;
use kidneyos_shared::println;

/* This file contains all the interrupt handlers to be installed in the IDT when the kernel is initialized.
 * Each must be naked function with C linkage and the type fn() -> !
 */

#[naked]
pub unsafe extern "C" fn unhandled_handler() -> ! {
    fn inner() -> ! {
        panic!("unhandled interrupt");
    }

    asm!(
        "call {}",
        sym inner,
        options(noreturn),
    )
}

#[naked]
pub unsafe extern "C" fn page_fault_handler() -> ! {
<<<<<<< HEAD
    unsafe fn inner(error_code: u32, return_eip: usize) -> ! {
        if return_eip == landing_pad as usize {
            println!(
                "Thread executed landing pad, this happens when \
                a user thread returns without terminating (ex. does not call exit(...))."
            );

            scheduler_yield_and_die()
        }

=======
    unsafe fn inner(error_code: u32, return_eip: usize) {
>>>>>>> 9bcd8564
        let vaddr: usize;
        asm!("mov {}, cr2", out(reg) vaddr);
        // important: re-enable interrupts before acquiring lock to prevent deadlock
        intr_enable();
        let pcb = running_process();
        let pcb = pcb.lock();
        // try checking for a VMA matching this address
        if !pcb.vmas.install_pte(vaddr) {
            panic!("page fault with error code {error_code:#b} occurred when trying to access {vaddr:#X} from instruction at {return_eip:#X}");
        }
    }

    asm!(
        "
        pusha
        # pusha pushes 8 registers, so to get past them we need to add 8 * 4 = 32 bytes to the stack pointer
        # first push return_eip, which is above error_code on the stack, so need to add 4 extra bytes
        push [esp+36]
        # now push error_code; due to previous push we need to add 4 extra bytes here as well
        push [esp+36]
        call {}
        # pop arguments
        add esp, 8
        popa
        # pop error code argument
        add esp, 4
        iretd
        ",
        sym inner,
        options(noreturn),
    )
}

#[naked]
pub unsafe extern "C" fn general_protection_fault_handler() -> ! {
    unsafe fn inner(error_code: u32, return_eip: usize) -> ! {
        panic!("general protection fault with error code {error_code:#b} occurred from instruction at {return_eip:#X}");
    }

    asm!(
        "
        call {}
        ",
        sym inner,
        options(noreturn),
    )
}

#[naked]
pub unsafe extern "C" fn syscall_handler() -> ! {
    asm!(
        "
        // Push arguments to stack.
        push edx
        push ecx
        push ebx
        push eax

        // TODO: We need to define what our syscall ABI is allowed to clobber
        // and what it must preserve, then actually do that. We should also
        // investigate what actual OSs do to ensure that we're not leaking
        // sensitive kernel data, even if we are respecting our ABI.

        call {}
        // eax will contain the handler's return value, which is where it should
        // remain when we return to the program.

        add esp, 16 // Drop arguments from stack.

        iretd
        ",
        sym syscall::handler,
        options(noreturn),
    )
}

#[naked]
pub unsafe extern "C" fn timer_interrupt_handler() -> ! {
    asm!(
        "
        pusha
        // Push IRQ0 value onto the stack.
        push 0x0
        call {} // Update system clock
        call {} // Send EOI signal to PICs
        call {} // Yield process

        add esp, 4 // Drop arguments from stack
        popa
        iretd
        ",
        sym timer::step_sys_clock,
        sym pic::send_eoi,
        sym scheduling::scheduler_yield_and_continue,
        options(noreturn),
    )
}

#[naked]
pub unsafe extern "C" fn ide_prim_interrupt_handler() -> ! {
    asm!(
    "
    pusha
    // Push IRQ14 value onto the stack.
    push 0XE
    call {} // Send irq signal to ATA
    call {} // Send EOI signal to PICs
    call {} // Yield process

    add esp, 4 // Drop arguments from stack
    popa
    iretd
    ",
    sym ata_interrupt::on_ide_interrupt,
    sym pic::send_eoi,
    sym scheduling::scheduler_yield_and_continue,
    options(noreturn),
    )
}

#[naked]
pub unsafe extern "C" fn ide_secd_interrupt_handler() -> ! {
    asm!(
    "
    pusha
    // Push IRQ15 value onto the stack.
    push 0XF
    call {} // Send irq signal to ATA
    call {} // Send EOI signal to PICs
    call {} // Yield process

    add esp, 4 // Drop arguments from stack
    popa
    iretd
    ",
    sym ata_interrupt::on_ide_interrupt,
    sym pic::send_eoi,
    sym scheduling::scheduler_yield_and_continue,
    options(noreturn),
    )
}

#[naked]
pub unsafe extern "C" fn keyboard_handler() -> ! {
    asm!(
    "
    pusha
    // Push IRQ1 value onto the stack.
    push 0X1
    call {} // Handle keyboard interrupt
    call {} // Send EOI signal to PICs
    call {} // Yield process

    add esp, 4 // Drop arguments from stack
    popa
    iretd
    ",
    sym keyboard::atkbd::on_keyboard_interrupt,
    sym pic::send_eoi,
    sym scheduling::scheduler_yield_and_continue,
    options(noreturn),
    )
}<|MERGE_RESOLUTION|>--- conflicted
+++ resolved
@@ -28,8 +28,7 @@
 
 #[naked]
 pub unsafe extern "C" fn page_fault_handler() -> ! {
-<<<<<<< HEAD
-    unsafe fn inner(error_code: u32, return_eip: usize) -> ! {
+    unsafe fn inner(error_code: u32, return_eip: usize) {
         if return_eip == landing_pad as usize {
             println!(
                 "Thread executed landing pad, this happens when \
@@ -39,9 +38,6 @@
             scheduler_yield_and_die()
         }
 
-=======
-    unsafe fn inner(error_code: u32, return_eip: usize) {
->>>>>>> 9bcd8564
         let vaddr: usize;
         asm!("mov {}, cr2", out(reg) vaddr);
         // important: re-enable interrupts before acquiring lock to prevent deadlock
