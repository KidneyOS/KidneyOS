--- conflicted
+++ resolved
@@ -1,9 +1,5 @@
 use crate::interrupts::mutex_irq::MutexIrq;
-<<<<<<< HEAD
-use crate::system::{unwrap_system, unwrap_system_mut, running_thread};
-=======
 use crate::system::running_thread_tid;
->>>>>>> b9fa5016
 use crate::threading::process::{AtomicTid, Tid};
 use crate::threading::thread_sleep::{thread_sleep, thread_wakeup};
 use alloc::collections::VecDeque;
@@ -136,11 +132,7 @@
     }
 
     fn unlock(&self) {
-<<<<<<< HEAD
-        let running_tid = running_thread().tid;
-=======
         let running_tid = running_thread_tid();
->>>>>>> b9fa5016
 
         if self.holding_thread.load(Acquire) != running_tid {
             return;
@@ -163,11 +155,7 @@
     }
 
     pub fn try_lock(&self) -> bool {
-<<<<<<< HEAD
-        let current_tid = running_thread().tid;
-=======
         let current_tid = running_thread_tid();
->>>>>>> b9fa5016
         self.holding_thread
             .compare_exchange(0, current_tid, AcqRel, Acquire)
             .is_ok()
