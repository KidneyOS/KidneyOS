--- conflicted
+++ resolved
@@ -3,29 +3,17 @@
 pub mod scheduling;
 pub mod thread_control_block;
 pub mod thread_functions;
-<<<<<<< HEAD
-pub mod process_table;
-=======
->>>>>>> fa83921f
 
 use crate::user_program::elf::Elf;
 use crate::{
     interrupts::{intr_enable, intr_get_level, IntrLevel},
     paging::PageManager,
-<<<<<<< HEAD
-    sync::intr::{intr_enable, intr_get_level, IntrLevel},
-    threading::scheduling::{initialize_scheduler, scheduler_yield_and_continue, SCHEDULER},
-};
-use alloc::boxed::Box;
-use thread_control_block::{initialize_process_table, ProcessControlBlock, ThreadControlBlock, Tid};
-=======
     threading::scheduling::{initialize_scheduler, scheduler_yield_and_continue, SCHEDULER},
 };
 use alloc::boxed::Box;
 use thread_control_block::{
     initialize_process_table, ProcessControlBlock, ThreadControlBlock, Tid,
 };
->>>>>>> fa83921f
 
 pub static mut RUNNING_THREAD: Option<Box<ThreadControlBlock>> = None;
 
@@ -62,11 +50,8 @@
     // SAFETY: The kernel thread's stack will be set up by the context switch following.
     // SAFETY: The kernel thread is allocated a "fake" PCB with pid 0.
     let kernel_tcb = ThreadControlBlock::new_kernel_thread(kernel_page_manager);
-<<<<<<< HEAD
-=======
 
     let elf = Elf::parse_bytes(init_elf).expect("failed to parse provided elf file");
->>>>>>> fa83921f
 
     // Create the initial user program thread.
     let user_tcb = ProcessControlBlock::new(elf);
