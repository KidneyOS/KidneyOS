mod context_switch;
pub mod scheduling;
mod thread_control_block;
mod thread_functions;

use crate::{
    paging::PageManager,
    sync::{intr_enable, intr_get_level, IntrLevel},
    threading::scheduling::scheduler_yield_and_die,
};
use alloc::boxed::Box;
<<<<<<< HEAD
use kidneyos_shared::println;
use scheduling::{initialize_scheduler, scheduler_yield, SCHEDULER};
use thread_control_block::{ThreadControlBlock, Tid};

=======

use scheduling::{initialize_scheduler, scheduler_yield_and_continue, SCHEDULER};
use thread_control_block::{ThreadControlBlock, Tid};

pub extern "C" fn test_func() -> i32 {
    for i in 1..5 {
        println!("Hello threads! {}", i);
        scheduler_yield_and_continue();
    }
    1
}

pub extern "C" fn test_func_2() -> i32 {
    for i in 1..5 {
        println!("Goodbye threads! {}", i);
        scheduler_yield_and_continue();
    }
    2
}

>>>>>>> b25d0ed1
static mut RUNNING_THREAD: Option<Box<ThreadControlBlock>> = None;

/// To be called before any other thread functions.
/// To be called with interrupts disabled.
static mut THREAD_SYSTEM_INITIALIZED: bool = false;
pub fn thread_system_initialization() {
    println!("Initializing Thread System...");

    assert!(intr_get_level() == IntrLevel::IntrOff);

    // Initialize the scheduler.
    initialize_scheduler();

    // SAFETY: Interrupts must be disabled.
    unsafe {
        THREAD_SYSTEM_INITIALIZED = true;
    }
    println!("Finished Thread System initialization. Ready to start threading.");
}

/// Enables preemptive scheduling.
/// Thread system must have been previously enabled.
pub fn thread_system_start(kernel_page_manager: PageManager, init_elf: &[u8]) -> ! {
    assert!(intr_get_level() == IntrLevel::IntrOff);
    assert!(
        unsafe { THREAD_SYSTEM_INITIALIZED },
        "Cannot start threading without initializing the threading system."
    );

    // We must 'turn the kernel thread into a thread'.
    // This amounts to just making a TCB that will be in control of the kernel stack and will
    // never exit.
    // This thread also does not need to enter the `run_thread` function.
    // SAFETY: The kernel thread's stack will be set up by the context switch following.
<<<<<<< HEAD
    let tcb_kernel = unsafe { ThreadControlBlock::create_kernel_thread(kernel_page_manager) };

    let init_tcb = ThreadControlBlock::create(init_elf);
=======
    let tcb_kernel = unsafe { ThreadControlBlock::new_kernel_thread() };

    // Create the idle thread.
    let idle_tcb = ThreadControlBlock::new(idle_function);
>>>>>>> b25d0ed1

    // SAFETY: Interrupts must be disabled.
    unsafe {
        RUNNING_THREAD = Some(Box::new(tcb_kernel));

        SCHEDULER
            .as_mut()
            .expect("No scheduler set up!")
            .push(Box::new(idle_tcb));

        // TEMP.
        let tcb_1 = ThreadControlBlock::new(test_func);
        let tcb_2 = ThreadControlBlock::new(test_func_2);
        SCHEDULER
            .as_mut()
            .expect("No Scheduler set up!")
            .push(Box::new(init_tcb));
    }

    // Enable preemptive scheduling.
    intr_enable(IntrLevel::IntrOn);

    // Eventually, the scheduler may run the kernel thread again.
    // We may later replace this with code to clean up the kernel resources.
    // For now we will just die.
    scheduler_yield_and_die();

    // This function never returns.
}

/// The function run by the idle thread.
/// Continually yields and should never die.
extern "C" fn idle_function() -> i32 {
    loop {
        scheduler_yield_and_continue();
    }
}<|MERGE_RESOLUTION|>--- conflicted
+++ resolved
@@ -9,13 +9,7 @@
     threading::scheduling::scheduler_yield_and_die,
 };
 use alloc::boxed::Box;
-<<<<<<< HEAD
 use kidneyos_shared::println;
-use scheduling::{initialize_scheduler, scheduler_yield, SCHEDULER};
-use thread_control_block::{ThreadControlBlock, Tid};
-
-=======
-
 use scheduling::{initialize_scheduler, scheduler_yield_and_continue, SCHEDULER};
 use thread_control_block::{ThreadControlBlock, Tid};
 
@@ -35,7 +29,6 @@
     2
 }
 
->>>>>>> b25d0ed1
 static mut RUNNING_THREAD: Option<Box<ThreadControlBlock>> = None;
 
 /// To be called before any other thread functions.
@@ -70,16 +63,10 @@
     // never exit.
     // This thread also does not need to enter the `run_thread` function.
     // SAFETY: The kernel thread's stack will be set up by the context switch following.
-<<<<<<< HEAD
-    let tcb_kernel = unsafe { ThreadControlBlock::create_kernel_thread(kernel_page_manager) };
-
-    let init_tcb = ThreadControlBlock::create(init_elf);
-=======
-    let tcb_kernel = unsafe { ThreadControlBlock::new_kernel_thread() };
+    let tcb_kernel = unsafe { ThreadControlBlock::new_kernel_thread(kernel_page_manager) };
 
     // Create the idle thread.
     let idle_tcb = ThreadControlBlock::new(idle_function);
->>>>>>> b25d0ed1
 
     // SAFETY: Interrupts must be disabled.
     unsafe {
@@ -87,12 +74,15 @@
 
         SCHEDULER
             .as_mut()
-            .expect("No scheduler set up!")
+            .expect("No Scheduler set up!")
             .push(Box::new(idle_tcb));
+    }
 
-        // TEMP.
-        let tcb_1 = ThreadControlBlock::new(test_func);
-        let tcb_2 = ThreadControlBlock::new(test_func_2);
+    let init_tcb = ThreadControlBlock::create(init_elf);
+
+    // SAFETY: Interrupts must be disabled.
+    unsafe {
+        init_tcb = ThreadControlBlock::create(init_elf);
         SCHEDULER
             .as_mut()
             .expect("No Scheduler set up!")
