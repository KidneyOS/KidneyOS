mod context_switch;
pub mod scheduling;
pub mod thread_management;
mod thread_control_block;
mod thread_functions;

use crate::{
    paging::PageManager,
    sync::intr::{intr_enable, intr_get_level, IntrLevel},
};
<<<<<<< HEAD
use kidneyos_shared::println;
use scheduling::{initialize_scheduler, scheduler_yield, SCHEDULER};
use thread_control_block::{ThreadControlBlock, Tid};
use thread_management::{initialize_thread_manager, THREAD_MANAGER};
=======
use alloc::boxed::Box;
use kidneyos_shared::{println, serial::outb};
use scheduling::{initialize_scheduler, scheduler_yield, SCHEDULER};
use thread_control_block::{ProcessControlBlock, ThreadControlBlock, Tid};
>>>>>>> 2550c089

// Invalid until thread system intialized.
pub static mut RUNNING_THREAD_TID: Tid = 0;

/// To be called before any other thread functions.
/// To be called with interrupts disabled.
static mut THREAD_SYSTEM_INITIALIZED: bool = false;
pub fn thread_system_initialization() {
    assert_eq!(intr_get_level(), IntrLevel::IntrOff);

    // Initialize the scheduler.
    initialize_scheduler();

<<<<<<< HEAD
    // Initialize thread manager.
    initialize_thread_manager();

    // Create Idle thread.

=======
>>>>>>> 2550c089
    // SAFETY: Interrupts must be disabled.
    unsafe {
        THREAD_SYSTEM_INITIALIZED = true;
    }
}

const INIT_A: &[u8] = include_bytes!("../../../programs/loop/loop").as_slice();
const INIT_B: &[u8] = include_bytes!("../../../programs/loop/loop").as_slice();
const INIT_C: &[u8] = include_bytes!("../../../programs/loop/loop").as_slice();

/// Enables preemptive scheduling.
/// Thread system must have been previously enabled.
pub fn thread_system_start(kernel_page_manager: PageManager, init_elf: &[u8]) -> ! {
    assert_eq!(intr_get_level(), IntrLevel::IntrOff);
    assert!(
        unsafe { THREAD_SYSTEM_INITIALIZED },
        "Cannot start threading without initializing the threading system."
    );

    // We must 'turn the kernel thread into a thread'.
    // This amounts to just making a TCB that will be in control of the kernel stack and will
    // never exit.
    // This thread also does not need to enter the `run_thread` function.
    // SAFETY: The kernel thread's stack will be set up by the context switch following.
<<<<<<< HEAD
    
    let init_tcb = ThreadControlBlock::create(init_elf);
    let init_tcb_a = ThreadControlBlock::create(INIT_A);
    let init_tcb_b = ThreadControlBlock::create(INIT_B);
    let init_tcb_c = ThreadControlBlock::create(INIT_C);
=======
    // SAFETY: The kernel thread is allocated a "fake" PCB with pid 0.
    let kernel_tcb = unsafe { ThreadControlBlock::new_kernel_thread(kernel_page_manager) };

    // Create the idle thread.
    let idle_tcb = ThreadControlBlock::new(idle_function, kernel_tcb.pid);

    // Create the initial user program thread.
    let user_tcb = ProcessControlBlock::new(init_elf);
>>>>>>> 2550c089

    unsafe {
<<<<<<< HEAD
        let tm = 
            THREAD_MANAGER
                .as_mut()
                .expect("No Thread Manager set up!");
        
        let tcb_kernel = ThreadControlBlock::create_kernel_thread(kernel_page_manager);

    // SAFETY: Interrupts must be disabled.

        RUNNING_THREAD_TID = tm.add(tcb_kernel);

        SCHEDULER
            .as_mut()
            .expect("No Scheduler set up!")
            .push(
                tm.add(init_tcb_a)
            );
        SCHEDULER
            .as_mut()
            .expect("No Scheduler set up!")
            .push(
                tm.add(init_tcb_b)
            );
        SCHEDULER
            .as_mut()
            .expect("No Scheduler set up!")
            .push(
                tm.add(init_tcb_c)
            );
=======
        RUNNING_THREAD = Some(Box::new(kernel_tcb));

        SCHEDULER
            .as_mut()
            .expect("No Scheduler set up!")
            .push(Box::new(idle_tcb));
        SCHEDULER
            .as_mut()
            .expect("No Scheduler set up!")
            .push(Box::new(user_tcb));
>>>>>>> 2550c089
    }

    // Enable preemptive scheduling.
    unsafe {
        outb(0x21, 0xfd);
        outb(0xa1, 0xff);
    }
    intr_enable();

    // Eventually, the scheduler may run the kernel thread again.
    // We may later replace this with code to clean up the kernel resources (`thread_exit` would not work).
    // For now we will just yield continually.
    loop {
        scheduler_yield();
    }

    // This function never returns.
}

/// The function run by the idle thread.
/// Continually yields and should never die.
extern "C" fn idle_function() {
    loop {
        println!("idle");
        scheduler_yield();
    }
}<|MERGE_RESOLUTION|>--- conflicted
+++ resolved
@@ -8,20 +8,122 @@
     paging::PageManager,
     sync::intr::{intr_enable, intr_get_level, IntrLevel},
 };
-<<<<<<< HEAD
 use kidneyos_shared::println;
 use scheduling::{initialize_scheduler, scheduler_yield, SCHEDULER};
 use thread_control_block::{ThreadControlBlock, Tid};
 use thread_management::{initialize_thread_manager, THREAD_MANAGER};
-=======
+
+// Invalid until thread system intialized.
+pub static mut RUNNING_THREAD_TID: Tid = 0;
+
+/// To be called before any other thread functions.
+/// To be called with interrupts disabled.
+static mut THREAD_SYSTEM_INITIALIZED: bool = false;
+pub fn thread_system_initialization() {
+    println!("Initializing Thread System...");
+
+    assert!(intr_get_level() == IntrLevel::IntrOff);
+
+    // Initialize the TID lock.
+
+    // Initialize the scheduler.
+    initialize_scheduler();
+
+    // Initialize thread manager.
+    initialize_thread_manager();
+
+    // Create Idle thread.
+
+    // SAFETY: Interrupts must be disabled.
+    unsafe {
+        THREAD_SYSTEM_INITIALIZED = true;
+    }
+    println!("Finished Thread System initialization. Ready to start threading.");
+}
+
+const INIT_A: &[u8] = include_bytes!("../../../programs/loop/loop").as_slice();
+const INIT_B: &[u8] = include_bytes!("../../../programs/loop/loop").as_slice();
+const INIT_C: &[u8] = include_bytes!("../../../programs/loop/loop").as_slice();
+
+/// Enables preemptive scheduling.
+/// Thread system must have been previously enabled.
+pub fn thread_system_start(kernel_page_manager: PageManager, init_elf: &[u8]) -> ! {
+    assert!(intr_get_level() == IntrLevel::IntrOff);
+    assert!(
+        unsafe { THREAD_SYSTEM_INITIALIZED },
+        "Cannot start threading without initializing the threading system."
+    );
+
+    // We must 'turn the kernel thread into a thread'.
+    // This amounts to just making a TCB that will be in control of the kernel stack and will
+    // never exit.
+    // This thread also does not need to enter the `run_thread` function.
+    // SAFETY: The kernel thread's stack will be set up by the context switch following.
+    
+    let init_tcb = ThreadControlBlock::create(init_elf);
+    let init_tcb_a = ThreadControlBlock::create(INIT_A);
+    let init_tcb_b = ThreadControlBlock::create(INIT_B);
+    let init_tcb_c = ThreadControlBlock::create(INIT_C);
+
+    unsafe {
+        let tm = 
+            THREAD_MANAGER
+                .as_mut()
+                .expect("No Thread Manager set up!");
+        
+        let tcb_kernel = ThreadControlBlock::create_kernel_thread(kernel_page_manager);
+
+    // SAFETY: Interrupts must be disabled.
+
+        RUNNING_THREAD_TID = tm.add(tcb_kernel);
+
+        SCHEDULER
+            .as_mut()
+            .expect("No Scheduler set up!")
+            .push(
+                tm.add(init_tcb_a)
+            );
+        SCHEDULER
+            .as_mut()
+            .expect("No Scheduler set up!")
+            .push(
+                tm.add(init_tcb_b)
+            );
+        SCHEDULER
+            .as_mut()
+            .expect("No Scheduler set up!")
+            .push(
+                tm.add(init_tcb_c)
+            );
+    }
+
+    // Enable preemptive scheduling.
+    intr_enable();
+
+    // Eventually, the scheduler may run the kernel thread again.
+    // We may later replace this with code to clean up the kernel resources (`thread_exit` would not work).
+    // For now we will just yield continually.
+    loop {
+        scheduler_yield();
+    }
+
+    // This function never returns.
+}
+mod context_switch;
+pub mod scheduling;
+mod thread_control_block;
+mod thread_functions;
+
+use crate::{
+    paging::PageManager,
+    sync::intr::{intr_enable, intr_get_level, IntrLevel},
+};
 use alloc::boxed::Box;
 use kidneyos_shared::{println, serial::outb};
 use scheduling::{initialize_scheduler, scheduler_yield, SCHEDULER};
 use thread_control_block::{ProcessControlBlock, ThreadControlBlock, Tid};
->>>>>>> 2550c089
-
-// Invalid until thread system intialized.
-pub static mut RUNNING_THREAD_TID: Tid = 0;
+
+static mut RUNNING_THREAD: Option<Box<ThreadControlBlock>> = None;
 
 /// To be called before any other thread functions.
 /// To be called with interrupts disabled.
@@ -32,23 +134,11 @@
     // Initialize the scheduler.
     initialize_scheduler();
 
-<<<<<<< HEAD
-    // Initialize thread manager.
-    initialize_thread_manager();
-
-    // Create Idle thread.
-
-=======
->>>>>>> 2550c089
     // SAFETY: Interrupts must be disabled.
     unsafe {
         THREAD_SYSTEM_INITIALIZED = true;
     }
 }
-
-const INIT_A: &[u8] = include_bytes!("../../../programs/loop/loop").as_slice();
-const INIT_B: &[u8] = include_bytes!("../../../programs/loop/loop").as_slice();
-const INIT_C: &[u8] = include_bytes!("../../../programs/loop/loop").as_slice();
 
 /// Enables preemptive scheduling.
 /// Thread system must have been previously enabled.
@@ -64,13 +154,6 @@
     // never exit.
     // This thread also does not need to enter the `run_thread` function.
     // SAFETY: The kernel thread's stack will be set up by the context switch following.
-<<<<<<< HEAD
-    
-    let init_tcb = ThreadControlBlock::create(init_elf);
-    let init_tcb_a = ThreadControlBlock::create(INIT_A);
-    let init_tcb_b = ThreadControlBlock::create(INIT_B);
-    let init_tcb_c = ThreadControlBlock::create(INIT_C);
-=======
     // SAFETY: The kernel thread is allocated a "fake" PCB with pid 0.
     let kernel_tcb = unsafe { ThreadControlBlock::new_kernel_thread(kernel_page_manager) };
 
@@ -79,40 +162,9 @@
 
     // Create the initial user program thread.
     let user_tcb = ProcessControlBlock::new(init_elf);
->>>>>>> 2550c089
-
-    unsafe {
-<<<<<<< HEAD
-        let tm = 
-            THREAD_MANAGER
-                .as_mut()
-                .expect("No Thread Manager set up!");
-        
-        let tcb_kernel = ThreadControlBlock::create_kernel_thread(kernel_page_manager);
-
-    // SAFETY: Interrupts must be disabled.
-
-        RUNNING_THREAD_TID = tm.add(tcb_kernel);
-
-        SCHEDULER
-            .as_mut()
-            .expect("No Scheduler set up!")
-            .push(
-                tm.add(init_tcb_a)
-            );
-        SCHEDULER
-            .as_mut()
-            .expect("No Scheduler set up!")
-            .push(
-                tm.add(init_tcb_b)
-            );
-        SCHEDULER
-            .as_mut()
-            .expect("No Scheduler set up!")
-            .push(
-                tm.add(init_tcb_c)
-            );
-=======
+
+    // SAFETY: Interrupts must be disabled.
+    unsafe {
         RUNNING_THREAD = Some(Box::new(kernel_tcb));
 
         SCHEDULER
@@ -123,7 +175,6 @@
             .as_mut()
             .expect("No Scheduler set up!")
             .push(Box::new(user_tcb));
->>>>>>> 2550c089
     }
 
     // Enable preemptive scheduling.
