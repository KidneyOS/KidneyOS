--- conflicted
+++ resolved
@@ -65,10 +65,6 @@
         self.content.get(&pid).map(|pcb| &**pcb)
     }
 
-<<<<<<< HEAD
-    #[allow(dead_code)]
-=======
->>>>>>> e639aab7
     pub fn get_mut(&mut self, pid: Pid) -> Option<&mut ProcessControlBlock> {
         self.content.get_mut(&pid).map(|pcb| &mut **pcb)
     }
