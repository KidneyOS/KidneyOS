mod fifo_scheduler;
mod scheduler;

pub use fifo_scheduler::FIFOScheduler;
pub use scheduler::Scheduler;

use alloc::boxed::Box;

use crate::sync::intr::{intr_disable, intr_enable, intr_get_level, IntrLevel};

use super::{context_switch::switch_threads, thread_control_block::ThreadStatus};

pub static mut SCHEDULER: Option<Box<dyn Scheduler>> = None;

pub fn initialize_scheduler() {
    assert_eq!(intr_get_level(), IntrLevel::IntrOff);

    // SAFETY: Interrupts should be off.
    unsafe {
        SCHEDULER = Some(Box::new(FIFOScheduler::new()));
    }
}

/// Voluntarily relinquishes control of the CPU to another processor in the scheduler.
fn scheduler_yield(status_for_current_thread: ThreadStatus) {
    intr_disable();

    // SAFETY: Threads and Scheduler must be initialized and active.
    // Interrupts must be disabled.
    unsafe {
<<<<<<< HEAD
        let switch_to = SCHEDULER
            .as_mut()
            .expect("No Scheduler set up!")
            .pop()
            .expect("No threads to run!");
=======
        let scheduler = SCHEDULER.as_mut().expect("No Scheduler set up!");
        let switch_to_option = scheduler.pop();
>>>>>>> 07927f16

        // Do not switch to ourselves.
        if let Some(switch_to) = switch_to_option {
            // Switch to this other thread.
            switch_threads(status_for_current_thread, switch_to);
        }
    }

    intr_enable();
}

// Voluntarily relinquishes control of the CPU and marks current thread as ready.
pub fn scheduler_yield_and_continue() {
    scheduler_yield(ThreadStatus::Ready);
}

/// Voluntarily relinquishes control of the CPU and marks the current thread to die.
pub fn scheduler_yield_and_die() -> ! {
    scheduler_yield(ThreadStatus::Dying);

    panic!("A thread was rescheduled after dying.");
}

/// Voluntarily relinquishes control of the CPU and marks the current thread as blocked.
#[allow(unused)]
pub fn scheduler_yield_and_block() {
    scheduler_yield(ThreadStatus::Blocked);
}<|MERGE_RESOLUTION|>--- conflicted
+++ resolved
@@ -28,16 +28,7 @@
     // SAFETY: Threads and Scheduler must be initialized and active.
     // Interrupts must be disabled.
     unsafe {
-<<<<<<< HEAD
-        let switch_to = SCHEDULER
-            .as_mut()
-            .expect("No Scheduler set up!")
-            .pop()
-            .expect("No threads to run!");
-=======
-        let scheduler = SCHEDULER.as_mut().expect("No Scheduler set up!");
-        let switch_to_option = scheduler.pop();
->>>>>>> 07927f16
+        let switch_to_option = SCHEDULER.as_mut().expect("No Scheduler set up!").pop();
 
         // Do not switch to ourselves.
         if let Some(switch_to) = switch_to_option {
