--- conflicted
+++ resolved
@@ -57,22 +57,7 @@
     *threads.running_thread.lock() = Some(Box::from_raw(switch_from));
 
     if previous.status == ThreadStatus::Dying {
-<<<<<<< HEAD
         clean_up_thread(previous);
-=======
-        previous.reap();
-
-        // Page manager must be loaded when dropped.
-        previous.page_manager.load();
-        drop(previous);
-        threads
-            .running_thread
-            .lock()
-            .as_ref()
-            .unwrap()
-            .page_manager
-            .load();
->>>>>>> f0bef294
     } else {
         threads.scheduler.lock().push(previous);
     }
