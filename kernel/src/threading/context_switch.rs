--- conflicted
+++ resolved
@@ -23,14 +23,16 @@
     let switch_to = Box::into_raw(switch_to);
 
     // Ensure we are switching to a valid thread.
-    assert!(
-        (*switch_to).status == ThreadStatus::Ready,
+    assert_eq!(
+        (*switch_to).status,
+        ThreadStatus::Ready,
         "Cannot switch to a non-ready thread."
     );
 
     // Ensure that the previous thread is running.
-    assert!(
-        (*switch_from).status == ThreadStatus::Running,
+    assert_eq!(
+        (*switch_from).status,
+        ThreadStatus::Running,
         "The thread to switch out of must be in the running state."
     );
 
@@ -40,35 +42,27 @@
     let page_manager = &(*switch_to).page_manager;
     page_manager.load();
 
-<<<<<<< HEAD
     let mut previous = Box::from_raw(context_switch(switch_from, switch_to));
-=======
-    let previous = Box::from_raw(context_switch(switch_from, switch_to));
->>>>>>> bf69016f
 
     // We must mark this thread as running once again.
     (*switch_from).status = ThreadStatus::Running;
 
     // After threads have switched, we must update the scheduler and running thread.
     RUNNING_THREAD = Some(Box::from_raw(switch_from));
-<<<<<<< HEAD
 
     if previous.status == ThreadStatus::Dying {
-        // TODO: bug when dropping the page manager because it is still loaded
-        // previous.reap();
-        // drop(previous);
+        previous.reap();
+
+        // Page manager must be loaded when dropped.
+        previous.page_manager.load();
+        drop(previous);
+        RUNNING_THREAD.as_ref().unwrap().page_manager.load();
     } else {
         SCHEDULER
             .as_mut()
             .expect("Scheduler not set up!")
             .push(previous);
     }
-=======
-    SCHEDULER
-        .as_mut()
-        .expect("Scheduler not set up!")
-        .push(previous);
->>>>>>> bf69016f
 }
 
 #[macro_export]
