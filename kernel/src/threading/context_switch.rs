use crate::{sync::intr::{intr_get_level, IntrLevel}, threading::RUNNING_THREAD_TID};
use core::mem::offset_of;
use alloc::boxed::Box;

use super::{
    scheduling::SCHEDULER,
    thread_management::THREAD_MANAGER,
    thread_control_block::{ThreadControlBlock, ThreadStatus, Tid},
};

/// Public facing method to perform a context switch between two threads.
/// # Safety
/// This function should only be called by methods within the Scheduler crate.
/// Interrupts must be disabled.
pub unsafe fn switch_threads(
    status_for_current_thread: ThreadStatus,
    switch_to: Tid,
) {
    assert_eq!(intr_get_level(), IntrLevel::IntrOff);

    let tm = THREAD_MANAGER
                                            .as_mut()
                                            .expect("No Thread Manager set up!");

    let mut switch_from_tcb = tm.get(RUNNING_THREAD_TID);
    let switch_from: *mut ThreadControlBlock = &mut switch_from_tcb;

    let mut switch_to_tcb = tm.get(switch_to);
    let switch_to: *mut ThreadControlBlock = &mut switch_to_tcb;

    // Ensure we are switching to a valid thread.
    assert!(
        (*switch_to).status == ThreadStatus::Ready,
        "Cannot switch to a non-ready thread."
    );

    // Ensure that the previous thread is running.
    assert!(
        (*switch_from).status == ThreadStatus::Running,
        "The thread to switch out of must be in the running state."
    );

    // Update the status of the current thread.
    (*switch_from).status = status_for_current_thread;

    let page_manager = &(*switch_to).page_manager;
    page_manager.load();

    let previous = Box::from_raw(context_switch(switch_from, switch_to));

    // We must mark this thread as running once again.
    (*switch_from).status = ThreadStatus::Running;

    // After threads have switched, we must update the scheduler and running thread.
<<<<<<< HEAD

    RUNNING_THREAD_TID = tm.set(*(Box::from_raw(switch_from)));
    SCHEDULER
        .as_mut()
        .expect("Scheduler not set up!")
        .push(
            tm.set(*(Box::from_raw(previous)))
        );
=======
    RUNNING_THREAD = Some(Box::from_raw(switch_from));
    SCHEDULER
        .as_mut()
        .expect("Scheduler not set up!")
        .push(previous);
>>>>>>> 2550c089
}

#[macro_export]
macro_rules! save_registers {
    () => {
        // Saves the current thread's registers into it's context (on the stack).
        r#"
        push ebp
        mov ebp, esp    # Part of the calling convention, saving where this stack starts.
                        # We allocate no local variables.
        push ebx
        push esi
        push edi
        "#
    };
}

#[macro_export]
macro_rules! load_arguments {
    () => {
        // Loads two arguments from the stack into %eax and %edx.
        // * %eax = [%ebp + 0x8] is our first argument (switch_from).
        // * %edx = [%ebp + 0x12] is our second argument (switch_to).
        // These arguments are pointers to the TCB / Stack pointers.
        //
        // Note: We do not change the value of %eax as this will be our return value.
        r#"
            mov eax, [ebp + 0x8]
            mov edx, [ebp + 0xc]
        "#
    };
}

#[macro_export]
macro_rules! switch_stacks {
    () => {
        // Switches the current stack pointer.
        // Both %eax and %edx are *TCB = **stack and thus must be dereferenced once to get the stack pointer.
        r#"
            mov [eax + {offset}], esp
            mov esp, [edx + {offset}]
        "#
    };
}

#[macro_export]
macro_rules! restore_registers {
    () => {
        // Pops from the current stack to restore the thread's context.
        r#"
            pop edi
            pop esi
            pop ebx
            pop ebp
        "#
    };
}

/// Performs a context switch between two threads.
///
/// Must save the callee's registers and restore the next's registers.
///
/// The caller saved registers are: %eax, %ecx, and %edx.
/// So we may use them freely.
/// All others must be saved as part of the context switch.
///
/// Parameters are pushed to the stack the opposite order they are defined.
/// The last is pushed to the stack first (higher address), and the first is pushed last (lower address).
/// The caller is responsible to remove these from the stack.
///
/// Our return value will need to be placed into the %eax register.
#[naked]
pub unsafe extern "C" fn context_switch(
    _switch_from: *mut ThreadControlBlock,
    _switch_to: *mut ThreadControlBlock,
) -> *mut ThreadControlBlock {
    // Our function arguments are placed on the stack Right to Left.
    core::arch::asm!(
        save_registers!(),
        load_arguments!(), // Required manually since this is a naked function.
        switch_stacks!(),
        restore_registers!(),
        r#"
            ret
        "#, // Required manually since this is a naked function.
        offset = const offset_of!(ThreadControlBlock, kernel_stack_pointer),
        options(noreturn)
    )
}<|MERGE_RESOLUTION|>--- conflicted
+++ resolved
@@ -52,7 +52,6 @@
     (*switch_from).status = ThreadStatus::Running;
 
     // After threads have switched, we must update the scheduler and running thread.
-<<<<<<< HEAD
 
     RUNNING_THREAD_TID = tm.set(*(Box::from_raw(switch_from)));
     SCHEDULER
@@ -61,13 +60,6 @@
         .push(
             tm.set(*(Box::from_raw(previous)))
         );
-=======
-    RUNNING_THREAD = Some(Box::from_raw(switch_from));
-    SCHEDULER
-        .as_mut()
-        .expect("Scheduler not set up!")
-        .push(previous);
->>>>>>> 2550c089
 }
 
 #[macro_export]
