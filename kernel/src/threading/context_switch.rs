use crate::{
    sync::intr::{intr_get_level, IntrLevel},
    threading::RUNNING_THREAD_TID,
};
use alloc::boxed::Box;
use core::mem::offset_of;

use super::{
    scheduling::SCHEDULER,
    thread_control_block::{ThreadControlBlock, ThreadStatus, Tid},
    thread_management::THREAD_MANAGER,
};

/// Public facing method to perform a context switch between two threads.
/// # Safety
/// This function should only be called by methods within the Scheduler crate.
/// Interrupts must be disabled.
pub unsafe fn switch_threads(status_for_current_thread: ThreadStatus, switch_to: Tid) {
    assert_eq!(intr_get_level(), IntrLevel::IntrOff);

    let tm = THREAD_MANAGER.as_mut().expect("No Thread Manager set up!");

    let switch_from = Box::into_raw(tm.get(RUNNING_THREAD_TID));
    let switch_to = Box::into_raw(tm.get(switch_to));

    // Ensure we are switching to a valid thread.
    assert_eq!(
        (*switch_to).status,
        ThreadStatus::Ready,
        "Cannot switch to a non-ready thread."
    );

    // Ensure that the previous thread is running.
    assert_eq!(
        (*switch_from).status,
        ThreadStatus::Running,
        "The thread to switch out of must be in the running state."
    );

    // Update the status of the current thread.
    (*switch_from).status = status_for_current_thread;

    let page_manager = &(*switch_to).page_manager;
    page_manager.load();

    let mut previous = Box::from_raw(context_switch(switch_from, switch_to));

    // We must mark this thread as running once again.
    (*switch_from).status = ThreadStatus::Running;

    // After threads have switched, we must update the scheduler and running thread.
<<<<<<< HEAD

    RUNNING_THREAD_TID = tm.set(Box::from_raw(switch_from));
    SCHEDULER
        .as_mut()
        .expect("Scheduler not set up!")
        .push(tm.set(previous));
=======
    RUNNING_THREAD = Some(Box::from_raw(switch_from));

    if previous.status == ThreadStatus::Dying {
        previous.reap();

        // Page manager must be loaded when dropped.
        previous.page_manager.load();
        drop(previous);
        RUNNING_THREAD.as_ref().unwrap().page_manager.load();
    } else {
        SCHEDULER
            .as_mut()
            .expect("Scheduler not set up!")
            .push(previous);
    }
>>>>>>> 07927f16
}

#[macro_export]
macro_rules! save_registers {
    () => {
        // Saves the current thread's registers into it's context (on the stack).
        r#"
        push ebp
        mov ebp, esp    # Part of the calling convention, saving where this stack starts.
                        # We allocate no local variables.
        push ebx
        push esi
        push edi
        "#
    };
}

#[macro_export]
macro_rules! load_arguments {
    () => {
        // Loads two arguments from the stack into %eax and %edx.
        // * %eax = [%ebp + 0x8] is our first argument (switch_from).
        // * %edx = [%ebp + 0x12] is our second argument (switch_to).
        // These arguments are pointers to the TCB / Stack pointers.
        //
        // Note: We do not change the value of %eax as this will be our return value.
        r#"
            mov eax, [ebp + 0x8]
            mov edx, [ebp + 0xc]
        "#
    };
}

#[macro_export]
macro_rules! switch_stacks {
    () => {
        // Switches the current stack pointer.
        // Both %eax and %edx are *TCB = **stack and thus must be dereferenced once to get the stack pointer.
        r#"
            mov [eax + {offset}], esp
            mov esp, [edx + {offset}]
        "#
    };
}

#[macro_export]
macro_rules! restore_registers {
    () => {
        // Pops from the current stack to restore the thread's context.
        r#"
            pop edi
            pop esi
            pop ebx
            pop ebp
        "#
    };
}

/// Performs a context switch between two threads.
///
/// Must save the callee's registers and restore the next's registers.
///
/// The caller saved registers are: %eax, %ecx, and %edx.
/// So we may use them freely.
/// All others must be saved as part of the context switch.
///
/// Parameters are pushed to the stack the opposite order they are defined.
/// The last is pushed to the stack first (higher address), and the first is pushed last (lower address).
/// The caller is responsible to remove these from the stack.
///
/// Our return value will need to be placed into the %eax register.
#[naked]
pub unsafe extern "C" fn context_switch(
    _switch_from: *mut ThreadControlBlock,
    _switch_to: *mut ThreadControlBlock,
) -> *mut ThreadControlBlock {
    // Our function arguments are placed on the stack Right to Left.
    core::arch::asm!(
        save_registers!(),
        load_arguments!(), // Required manually since this is a naked function.
        switch_stacks!(),
        restore_registers!(),
        r#"
            ret
        "#, // Required manually since this is a naked function.
        offset = const offset_of!(ThreadControlBlock, kernel_stack_pointer),
        options(noreturn)
    )
}<|MERGE_RESOLUTION|>--- conflicted
+++ resolved
@@ -49,30 +49,22 @@
     (*switch_from).status = ThreadStatus::Running;
 
     // After threads have switched, we must update the scheduler and running thread.
-<<<<<<< HEAD
-
-    RUNNING_THREAD_TID = tm.set(Box::from_raw(switch_from));
-    SCHEDULER
-        .as_mut()
-        .expect("Scheduler not set up!")
-        .push(tm.set(previous));
-=======
-    RUNNING_THREAD = Some(Box::from_raw(switch_from));
-
     if previous.status == ThreadStatus::Dying {
         previous.reap();
 
         // Page manager must be loaded when dropped.
         previous.page_manager.load();
+        tm.free(previous.tid);
         drop(previous);
-        RUNNING_THREAD.as_ref().unwrap().page_manager.load();
+        (*switch_from).page_manager.load();
     } else {
         SCHEDULER
             .as_mut()
             .expect("Scheduler not set up!")
-            .push(previous);
+            .push(tm.set(previous));
     }
->>>>>>> 07927f16
+
+    RUNNING_THREAD_TID = tm.set(Box::from_raw(switch_from));
 }
 
 #[macro_export]
