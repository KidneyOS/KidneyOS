use super::{
    scheduling::SCHEDULER,
    thread_control_block::{ThreadControlBlock, ThreadStatus},
    RUNNING_THREAD,
};
use crate::{
<<<<<<< HEAD
    sync::intr::{intr_disable, intr_enable},
=======
    interrupts::{intr_disable, intr_enable},
>>>>>>> fa83921f
    threading::scheduling::scheduler_yield_and_die,
};
use alloc::boxed::Box;
use core::arch::asm;
use kidneyos_shared::{
    global_descriptor_table::{USER_CODE_SELECTOR, USER_DATA_SELECTOR},
    task_state_segment::TASK_STATE_SEGMENT,
};

/// TODO: Thread arguments: Usually a void ptr, but Rust won't like that...
/// No arguments allowed for now.
///
/// A function that may be used for thread creation.
/// The return value will be the exit code of this thread.
pub type ThreadFunction = unsafe extern "C" fn() -> i32;

/// A function to safely close the current thread.
/// This is safe to call at any point in a threads runtime.
#[allow(unused)]
pub fn exit_thread(exit_code: i32) -> ! {
    // We will never return here so do not need to re-enable interrupts from here.
    intr_disable();

    // Get the current thread.
    // SAFETY: Interrupts must be off.
    unsafe {
        let mut current_thread = RUNNING_THREAD.take().expect("Why is nothing running!?");
        current_thread.set_exit_code(exit_code);

        // Replace and yield.
        RUNNING_THREAD = Some(current_thread);
        scheduler_yield_and_die();
    }
}

/// A wrapper function to execute a thread's true function.
unsafe extern "C" fn run_thread(
    switched_from: *mut ThreadControlBlock,
    switched_to: *mut ThreadControlBlock,
) -> ! {
    let mut switched_to = Box::from_raw(switched_to);

    // We assume that switched_from had its status changed already.
    // We must only mark this thread as running.
    switched_to.status = ThreadStatus::Running;

    TASK_STATE_SEGMENT.esp0 = switched_to.kernel_stack.as_ptr() as u32;

    let ThreadControlBlock { eip, esp, pid, .. } = *switched_to;

    // Reschedule our threads.
    RUNNING_THREAD = Some(switched_to);

    let mut switched_from = Box::from_raw(switched_from);

    if switched_from.status == ThreadStatus::Dying {
        switched_from.reap();

        // Page manager must be loaded to be dropped.
        switched_from.page_manager.load();
        drop(switched_from);
        RUNNING_THREAD.as_ref().unwrap().page_manager.load();
    } else {
        SCHEDULER
            .as_mut()
            .expect("Scheduler not set up!")
            .push(switched_from);
    }

    // Our scheduler will operate without interrupts.
    // Every new thread should start with them enabled.
    intr_enable();

    // Kernel threads have no associated PCB, denoted by its PID being 0
    if pid == 0 {
        let entry_function = eip.as_ptr() as *const ThreadFunction;
        let exit_code = (*entry_function)();

        // Safely exit the thread.
        exit_thread(exit_code);
    } else {
        // https://wiki.osdev.org/Getting_to_Ring_3#iret_method
        // https://web.archive.org/web/20160326062442/http://jamesmolloy.co.uk/tutorial_html/10.-User%20Mode.html
        asm!(
            "
            mov ds, {data_sel:x}
            mov es, {data_sel:x}
            mov fs, {data_sel:x}
            mov gs, {data_sel:x} // SS and CS are handled by iret

            // Set up the stack frame iret expects.
            push {data_sel:e} // stack segment
            push {esp}
            pushfd // eflags
            push {code_sel} // code segment
            push {eip}
            iretd
            ",
            data_sel = in(reg) USER_DATA_SELECTOR,
            esp = in(reg) esp.as_ptr(),
            code_sel = const USER_CODE_SELECTOR,
            eip = in(reg) eip.as_ptr(),
            options(noreturn),
        );
    }
}

#[allow(unused)]
#[repr(C, packed)]
pub struct PrepareThreadContext {
    entry_function: *const u8,
}

impl PrepareThreadContext {
    pub fn new(entry_function: *const u8) -> Self {
        Self { entry_function }
    }
}

/// This function is used to clean up a thread's arguments and call into `run_thread`.
#[naked]
unsafe extern "C" fn prepare_thread() -> i32 {
    // Since this function is only to be called from the `context_switch` function, we expect
    // That %eax and %edx contain the arguments passed to it.
    // Further, the entry function pointer is at a known position on the stack.
    // We move this into a register and call the run thread function.
    asm!(
        r#"
            # push [esp] # Already in place on stack.
            push edx
            push eax
            call {}
            hlt     # Never return to here.
        "#,
        sym run_thread,
        options(noreturn)
    );
}

/// The context for a use within context_switch.
#[repr(C, packed)]
pub struct SwitchThreadsContext {
    edi: usize,          // Destination index.
    esi: usize,          // Source index.
    ebx: usize,          // Base (for memory access).
    ebp: usize,          // Stack base pointer.
    eip: ThreadFunction, // Instruction pointer (determines where to jump after the context switch).
}

impl SwitchThreadsContext {
    pub fn new() -> Self {
        Self {
            edi: 0,
            esi: 0,
            ebx: 0,
            ebp: 0,
            eip: prepare_thread,
        }
    }
}<|MERGE_RESOLUTION|>--- conflicted
+++ resolved
@@ -4,11 +4,7 @@
     RUNNING_THREAD,
 };
 use crate::{
-<<<<<<< HEAD
     sync::intr::{intr_disable, intr_enable},
-=======
-    interrupts::{intr_disable, intr_enable},
->>>>>>> fa83921f
     threading::scheduling::scheduler_yield_and_die,
 };
 use alloc::boxed::Box;
