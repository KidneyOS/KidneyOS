--- conflicted
+++ resolved
@@ -1,17 +1,17 @@
-<<<<<<< HEAD
-=======
 use crate::{
     sync::{intr_disable, intr_enable},
     threading::scheduling::scheduler_yield_and_die,
 };
 
->>>>>>> b25d0ed1
 use super::{
     scheduling::SCHEDULER,
     thread_control_block::{ThreadControlBlock, ThreadStatus},
     RUNNING_THREAD,
 };
-use crate::sync::intr_enable;
+use crate::sync::{
+    sync::{intr_disable, intr_enable},
+    threading::scheduling::scheduler_yield_and_die,
+};
 use core::arch::asm;
 use kidneyos_shared::{
     global_descriptor_table::{USER_CODE_SELECTOR, USER_DATA_SELECTOR},
@@ -29,22 +29,16 @@
 
 /// A function to safely close the current thread.
 /// This is safe to call at any point in a threads runtime.
+#[allow(unused)]
 pub fn exit_thread(exit_code: i32) -> ! {
     // We will never return here so do not need to re-enable interrupts from here.
     intr_disable();
 
-<<<<<<< HEAD
-/// A function to safely close a thread.
-#[allow(unused)]
-const fn exit_thread() -> ! {
-    // TODO: Need to reap TCB, remove from scheduling.
-=======
     // Get the current thread.
     // SAFETY: Interrupts must be off.
     unsafe {
         let mut current_thread = RUNNING_THREAD.take().expect("Why is nothing running!?");
         current_thread.set_exit_code(exit_code);
->>>>>>> b25d0ed1
 
         // Replace and yield.
         RUNNING_THREAD = Some(current_thread);
@@ -68,16 +62,10 @@
     let ThreadControlBlock { eip, esp, .. } = *switched_to;
 
     // Reschedule our threads.
-<<<<<<< HEAD
-    RUNNING_THREAD = Some(switched_to);
-    SCHEDULER
-        .as_mut()
-        .expect("Scheduler not set up!")
-        .push(Box::from_raw(switched_from));
-=======
     RUNNING_THREAD = Some(Box::from_raw(switched_to));
 
     let mut switched_from = Box::from_raw(switched_from);
+
     if switched_from.status == ThreadStatus::Dying {
         switched_from.reap();
         drop(switched_from);
@@ -87,23 +75,11 @@
             .expect("Scheduler not set up!")
             .push(switched_from);
     }
->>>>>>> b25d0ed1
 
     // Our scheduler will operate without interrupts.
     // Every new thread should start with them enabled.
     intr_enable(crate::sync::IntrLevel::IntrOn);
 
-<<<<<<< HEAD
-    // https://wiki.osdev.org/Getting_to_Ring_3#iret_method
-    // https://web.archive.org/web/20160326062442/http://jamesmolloy.co.uk/tutorial_html/10.-User%20Mode.html
-
-    asm!(
-        "
-        mov ds, {data_sel:x}
-        mov es, {data_sel:x}
-        mov fs, {data_sel:x}
-        mov gs, {data_sel:x} // SS and CS are handled by iret
-=======
     // Run the thread.
     let exit_code = entry_function();
 
@@ -115,22 +91,11 @@
 pub struct PrepareThreadContext {
     entry_function: ThreadFunction,
 }
->>>>>>> b25d0ed1
 
-        // Set up the stack frame iret expects.
-        push {data_sel:e} // stack segment
-        push {esp} // esp
-        pushfd // eflags
-        push {code_sel} // code segment
-        push {eip} // eip
-        iretd
-        ",
-        data_sel = in(reg) USER_DATA_SELECTOR,
-        esp = in(reg) esp.as_ptr(),
-        code_sel = const USER_CODE_SELECTOR,
-        eip = in(reg) eip.as_ptr(),
-        options(noreturn),
-    );
+impl PrepareThreadContext {
+    pub fn new(entry_function: ThreadFunction) -> Self {
+        Self { entry_function }
+    }
 }
 
 /// This function is used to clean up a thread's arguments and call into `run_thread`.
