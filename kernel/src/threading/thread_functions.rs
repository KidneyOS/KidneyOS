--- conflicted
+++ resolved
@@ -32,11 +32,13 @@
     // Get the current thread.
     // SAFETY: Interrupts must be off.
     unsafe {
-        let mut current_thread = RUNNING_THREAD.take().expect("Why is nothing running!?");
+        let tm = THREAD_MANAGER.as_mut().expect("No Thread Manager set up!");
+
+        let mut current_thread = tm.get(RUNNING_THREAD_TID);
         current_thread.set_exit_code(exit_code);
 
         // Replace and yield.
-        RUNNING_THREAD = Some(current_thread);
+        tm.set(current_thread);
         scheduler_yield_and_die();
     }
 }
@@ -57,33 +59,25 @@
     let ThreadControlBlock { eip, esp, pid, .. } = *switched_to;
 
     // Reschedule our threads.
-<<<<<<< HEAD
     let tm = THREAD_MANAGER.as_mut().expect("No Thread Manager set up!");
 
-    RUNNING_THREAD_TID = tm.set(switched_to);
-    SCHEDULER
-        .as_mut()
-        .expect("Scheduler not set up!")
-        .push(tm.set(Box::from_raw(switched_from)));
-=======
-    RUNNING_THREAD = Some(switched_to);
-
     let mut switched_from = Box::from_raw(switched_from);
-
     if switched_from.status == ThreadStatus::Dying {
         switched_from.reap();
 
         // Page manager must be loaded to be dropped.
         switched_from.page_manager.load();
+        tm.free(switched_from.tid);
         drop(switched_from);
-        RUNNING_THREAD.as_ref().unwrap().page_manager.load();
+        switched_to.page_manager.load();
     } else {
         SCHEDULER
             .as_mut()
             .expect("Scheduler not set up!")
-            .push(switched_from);
+            .push(tm.set(switched_from));
     }
->>>>>>> 07927f16
+
+    RUNNING_THREAD_TID = tm.set(switched_to);
 
     // Our scheduler will operate without interrupts.
     // Every new thread should start with them enabled.
