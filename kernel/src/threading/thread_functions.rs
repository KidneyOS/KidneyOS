--- conflicted
+++ resolved
@@ -1,16 +1,12 @@
 use super::{
-    scheduling::{scheduler_yield, SCHEDULER},
+    scheduling::SCHEDULER,
     thread_control_block::{ThreadControlBlock, ThreadStatus},
     RUNNING_THREAD,
 };
-<<<<<<< HEAD
 use crate::{
     sync::intr::{intr_disable, intr_enable},
     threading::scheduling::scheduler_yield_and_die,
 };
-=======
-use crate::sync::intr::intr_enable;
->>>>>>> bf69016f
 use alloc::boxed::Box;
 use core::arch::asm;
 use kidneyos_shared::{
@@ -66,9 +62,12 @@
     let mut switched_from = Box::from_raw(switched_from);
 
     if switched_from.status == ThreadStatus::Dying {
-        // TODO: bug when dropping the page manager because it is still loaded
-        // switched_from.reap();
-        // drop(switched_from);
+        switched_from.reap();
+
+        // Page manager must be loaded to be dropped.
+        switched_from.page_manager.load();
+        drop(switched_from);
+        RUNNING_THREAD.as_ref().unwrap().page_manager.load();
     } else {
         SCHEDULER
             .as_mut()
@@ -84,19 +83,11 @@
 
     // Kernel threads have no associated PCB, denoted by its PID being 0
     if pid == 0 {
-<<<<<<< HEAD
         let entry_function = eip.as_ptr() as *const ThreadFunction;
         let exit_code = (*entry_function)();
 
         // Safely exit the thread.
         exit_thread(exit_code);
-=======
-        let entry_function = eip.as_ptr() as *const fn();
-        (*entry_function)();
-        loop {
-            scheduler_yield();
-        }
->>>>>>> bf69016f
     } else {
         // https://wiki.osdev.org/Getting_to_Ring_3#iret_method
         // https://web.archive.org/web/20160326062442/http://jamesmolloy.co.uk/tutorial_html/10.-User%20Mode.html
@@ -124,13 +115,14 @@
     }
 }
 
+#[allow(unused)]
 #[repr(C, packed)]
 pub struct PrepareThreadContext {
-    entry_function: ThreadFunction,
+    entry_function: *const u8,
 }
 
 impl PrepareThreadContext {
-    pub fn new(entry_function: ThreadFunction) -> Self {
+    pub fn new(entry_function: *const u8) -> Self {
         Self { entry_function }
     }
 }
