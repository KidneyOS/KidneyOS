--- conflicted
+++ resolved
@@ -1,4 +1,3 @@
-<<<<<<< HEAD
 use super::thread_functions::SwitchThreadsContext;
 use crate::{
     paging::{PageManager, PageManagerDefault},
@@ -14,24 +13,12 @@
     sync::atomic::{AtomicU16, Ordering},
 };
 use kidneyos_shared::mem::{OFFSET, PAGE_FRAME_SIZE};
-=======
-use core::alloc::{Allocator, Layout};
-use core::mem::size_of;
-use core::ptr::NonNull;
-use core::sync::atomic::{AtomicU16, Ordering};
-
-use alloc::alloc::Global;
-use kidneyos_shared::sizes::MB;
-
-use super::thread_functions::{PrepareThreadContext, SwitchThreadsContext, ThreadFunction};
->>>>>>> b25d0ed1
 
 pub type Tid = u16;
 
-// Current value marks the next avaliable TID value to use.
+// Current value marks the next available TID value to use.
 static NEXT_UNRESERVED_TID: AtomicU16 = AtomicU16::new(0);
 
-<<<<<<< HEAD
 // The stack size choice is based on that of x86-64 Linux and 32-bit Windows
 // Linux: https://docs.kernel.org/next/x86/kernel-stacks.html
 // Windows: https://techcommunity.microsoft.com/t5/windows-blog-archive/pushing-the-limits-of-windows-processes-and-threads/ba-p/723824
@@ -40,9 +27,6 @@
 pub const USER_THREAD_STACK_FRAMES: usize = 4 * 1024;
 pub const USER_THREAD_STACK_SIZE: usize = USER_THREAD_STACK_FRAMES * PAGE_FRAME_SIZE;
 pub const USER_STACK_BOTTOM_VIRT: usize = 0x100000;
-=======
-pub const THREAD_STACK_SIZE: usize = MB;
->>>>>>> b25d0ed1
 
 #[allow(unused)]
 #[derive(PartialEq)]
@@ -58,7 +42,6 @@
 // need be freed for the kernel thread, information that doesn't make sense when
 // the thread is in certain states, etc.)
 pub struct ThreadControlBlock {
-<<<<<<< HEAD
     pub kernel_stack_pointer: NonNull<u8>,
     // Kept so we can free the kernel stack later.
     pub kernel_stack: NonNull<u8>,
@@ -73,29 +56,17 @@
 
     pub tid: Tid,
     pub status: ThreadStatus,
+    pub exit_code: Option<i32>,
     pub page_manager: PageManager,
-=======
-    // TODO: Change the stack pointer type and remove the need to keep the bottom of the stack.
-    stack_pointer: NonNull<u8>, // Must be kept as the top of the struct so it has the same address as the TCB.
-    stack_pointer_bottom: NonNull<u8>, // Kept to avoid dropping the stack and to detect overflows.
-    layout: Layout,
-
-    pub tid: Tid,
-    pub status: ThreadStatus,
-    pub exit_code: Option<i32>,
->>>>>>> b25d0ed1
 }
 
 pub fn allocate_tid() -> Tid {
+    // SAFETY: Atomically accesses a shared variable.
     NEXT_UNRESERVED_TID.fetch_add(1, Ordering::SeqCst) as Tid
 }
 
 impl ThreadControlBlock {
-<<<<<<< HEAD
-    pub fn create(elf_data: &[u8]) -> Self {
-=======
-    pub fn new(entry_function: ThreadFunction) -> Self {
->>>>>>> b25d0ed1
+    pub fn new(elf_data: &[u8]) -> Self {
         let tid: Tid = allocate_tid();
 
         let (entrypoint, vm_areas) =
@@ -183,23 +154,16 @@
 
         // Create our new TCB.
         let mut new_thread = Self {
-            tid,
-            status: ThreadStatus::Invalid,
-<<<<<<< HEAD
             kernel_stack_pointer: kernel_stack_pointer_top,
             kernel_stack,
             eip: NonNull::new(entrypoint as *mut u8).expect("failed to create eip"),
             esp: NonNull::new((USER_STACK_BOTTOM_VIRT + USER_THREAD_STACK_SIZE) as *mut u8)
                 .expect("failed to create esp"),
             user_stack,
+            tid,
+            status: ThreadStatus::Invalid,
+            exit_code: None,
             page_manager,
-=======
-            stack_pointer: stack_pointer_top,
-            stack_pointer_bottom: NonNull::new(stack_pointer_bottom.as_ptr().cast::<u8>())
-                .expect("Error converting stack."),
-            layout,
-            exit_code: None,
->>>>>>> b25d0ed1
         };
 
         // Now, we must build the stack frames for our new thread.
@@ -227,8 +191,7 @@
     ///
     /// # Safety
     /// Should only be used once while starting the threading system.
-<<<<<<< HEAD
-    pub unsafe fn create_kernel_thread(page_manager: PageManager) -> Self {
+    pub unsafe fn new_kernel_thread(page_manager: PageManager) -> Self {
         ThreadControlBlock {
             kernel_stack_pointer: NonNull::dangling(), // This will be set in the context switch immediately following.
             kernel_stack: NonNull::dangling(),
@@ -237,18 +200,8 @@
             user_stack: NonNull::dangling(),
             tid: allocate_tid(),
             status: ThreadStatus::Running,
+            exit_code: None,
             page_manager,
-=======
-    pub unsafe fn new_kernel_thread() -> Self {
-        ThreadControlBlock {
-            stack_pointer: core::ptr::NonNull::dangling(), // This will be set in the context switch immediately following.
-            stack_pointer_bottom: core::ptr::NonNull::dangling(), // TODO: Is this ok left dangling? Special case code is required otherwise.
-            layout: Layout::from_size_align(THREAD_STACK_SIZE, 8)
-                .expect("Could not create layout."),
-            tid: allocate_tid(),
-            status: ThreadStatus::Running,
-            exit_code: None,
->>>>>>> b25d0ed1
         }
     }
 
