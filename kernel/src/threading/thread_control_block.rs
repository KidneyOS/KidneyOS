--- conflicted
+++ resolved
@@ -47,13 +47,8 @@
 }
 
 impl ProcessControlBlock {
-<<<<<<< HEAD
-    pub fn create(parent_pid: Pid) -> Pid {
-        let pid = allocate_pid();
-=======
-    pub fn create(state: &mut ProcessState) -> Pid {
+    pub fn create(state: &mut ProcessState, parent_pid: Pid) -> Pid {
         let pid = state.allocate_pid();
->>>>>>> 9386d672
         let pcb = Self {
             pid,
             ppid: parent_pid,
@@ -101,11 +96,7 @@
             panic!("ELF was valid, but it was not an executable or it did not target the host platform (x86)");
         }
 
-<<<<<<< HEAD
-        let pid: Pid = ProcessControlBlock::create(0);
-=======
-        let pid: Pid = ProcessControlBlock::create(state);
->>>>>>> 9386d672
+        let pid: Pid = ProcessControlBlock::create(state, 0);
 
         let mut page_manager = PageManager::default();
 
