--- conflicted
+++ resolved
@@ -1,17 +1,12 @@
 use super::thread_functions::{PrepareThreadContext, SwitchThreadsContext};
 use crate::threading::process_table::ProcessTable;
-<<<<<<< HEAD
-=======
 use crate::user_program::elf::{ElfArchitecture, ElfProgramType, ElfUsage};
->>>>>>> fa83921f
 use crate::{
     paging::{PageManager, PageManagerDefault},
     user_program::elf::Elf,
     KERNEL_ALLOCATOR,
 };
-use alloc::boxed::Box;
-use alloc::vec::Vec;
-use alloc::boxed::Box;
+use alloc::{boxed::Box, vec::Vec};
 use core::{
     mem::size_of,
     ptr::{copy_nonoverlapping, write_bytes, NonNull},
@@ -31,7 +26,7 @@
 // Windows: https://techcommunity.microsoft.com/t5/windows-blog-archive/pushing-the-limits-of-windows-processes-and-threads/ba-p/723824
 pub const KERNEL_THREAD_STACK_FRAMES: usize = 2;
 const KERNEL_THREAD_STACK_SIZE: usize = KERNEL_THREAD_STACK_FRAMES * PAGE_FRAME_SIZE;
-pub const USER_THREAD_STACK_FRAMES: usize = 256;
+pub const USER_THREAD_STACK_FRAMES: usize = 4 * 1024;
 pub const USER_THREAD_STACK_SIZE: usize = USER_THREAD_STACK_FRAMES * PAGE_FRAME_SIZE;
 pub const USER_STACK_BOTTOM_VIRT: usize = 0x100000;
 
@@ -47,11 +42,7 @@
 
 pub static mut PROCESS_TABLE: Option<Box<ProcessTable>> = None;
 
-<<<<<<< HEAD
-pub fn initialize_process_table () {
-=======
 pub fn initialize_process_table() {
->>>>>>> fa83921f
     unsafe {
         PROCESS_TABLE = Some(Box::new(ProcessTable::new()));
     }
@@ -151,8 +142,6 @@
             page_manager,
         );
         new_pcb.child_tids.push(new_tcb.tid);
-        
-        unsafe { PROCESS_TABLE.as_mut().expect("No process table set up").add(Box::new(new_pcb)) };
 
         unsafe {
             PROCESS_TABLE
@@ -377,46 +366,4 @@
 
         self.status = ThreadStatus::Invalid;
     }
-<<<<<<< HEAD
-}
-
-impl Clone for ThreadControlBlock {
-    fn clone(&self) -> Self {
-        // TODO: figure out if we should use self.page_manager.clone() as the starting point instead
-        // page fault when allocating a new PAGE_DIRECTORY_LAYOUT
-
-        let mut page_manager = self.page_manager.clone();
-
-        let (kernel_stack, _, user_stack) = ThreadControlBlock::map_stacks(&mut page_manager);
-
-        let tcb = ThreadControlBlock {
-            kernel_stack_pointer: self.kernel_stack_pointer,
-            kernel_stack,
-            eip: self.eip,
-            esp: self.esp,
-            user_stack,
-            tid: allocate_tid(),
-            pid: allocate_pid(),
-            status: ThreadStatus::Ready,
-            exit_code: self.exit_code,
-            page_manager,
-        };
-
-        unsafe {
-            copy_nonoverlapping(
-                self.kernel_stack.as_ptr(),
-                tcb.kernel_stack.as_ptr(),
-                KERNEL_THREAD_STACK_SIZE,
-            );
-            copy_nonoverlapping(
-                self.user_stack.as_ptr(),
-                tcb.user_stack.as_ptr(),
-                USER_THREAD_STACK_SIZE,
-            )
-        }
-
-        tcb
-    }
-=======
->>>>>>> fa83921f
 }