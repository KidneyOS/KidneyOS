--- conflicted
+++ resolved
@@ -50,16 +50,11 @@
 }
 
 impl ProcessControlBlock {
-<<<<<<< HEAD
-    pub fn create() -> Pid {
-        let pid = allocate_pid();
+    pub fn create(state: &mut ProcessState) -> Pid {
+        let pid = state.allocate_pid();
         let mut root = crate::fs::fs_manager::ROOT.lock();
         // open stdin, stdout, stderr
         root.open_standard_fds(pid);
-=======
-    pub fn create(state: &mut ProcessState) -> Pid {
-        let pid = state.allocate_pid();
->>>>>>> 3c6f325b
         let pcb = Self {
             pid,
             child_tids: Vec::new(),
